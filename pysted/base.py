
'''This module implements the essential components of a microscopy setup. By
assembling an excitation beam, a STED beam, a detector, and fluorescence
molecules, to obtain a microscope setup. The following code gives an example of
how to create such setup and use it to measure and plot the detected signal
given some ``data_model``.

.. code-block:: python

    laser_ex = base.GaussianBeam(488e-9)
    laser_sted = base.DonutBeam(575e-9, zero_residual=0.04)
    detector = base.Detector(def=0.02)
    objective = base.Objective()
    fluo = base.Fluorescence(535e-9)
    microscope = base.Microscope(laser_ex, laser_sted, detector, objective, fluo)

    data_map = io.read_data_map(data_model, 1)

    # imaging parameters
    pdt = 10e-6
    p_ex = 1e-6
    p_sted = 30e-3

    signal, _ = microscope.get_signal(data_map, 10e-9, pdt, p_ex, p_sted)

    from matplotlib import pyplot
    pyplot.imshow(signal)
    pyplot.colorbar()
    pyplot.show()

Code written by Benoit Turcotte, benoit.turcotte.4@ulaval.ca, October 2020
For use by FLClab (@CERVO) authorized people

.. rubric:: References


.. [Deng2010] Deng, S., Liu, L., Cheng, Y., Li, R., & Xu, Z. (2010).
   Effects of primary aberrations on the fluorescence depletion patterns
   of STED microscopy. Optics Express, 18(2), 1657–1666.

.. [Garcia2000] Garcia-Parajo, M. F., Segers-Nolten, G. M. J., Veerman, J.-A-.,
   Greve, J., & Van Hulst, N. F. (2000).
   Real-time light-driven dynamics of the fluorescence emission in single green
   fluorescent protein molecules.
   Proceedings of the National Academy of Sciences, 97(13), 7237-7242.

.. [Holler2011] Höller, M. (2011).
   Advanced fluorescence fluctuation spectroscopy with pulsed
   interleaved excitation. PhD thesis, LMU, Munich (Germany).

.. [Jerker1999] Jerker, W., Ülo, M., & Rudolf, R. (1999).
   Photodynamic properties of green fluorescent proteins investigated by
   fluorescence correlation spectroscopy. Chemical Physics, 250(2), 171-186.

.. [Leutenegger2010] Leutenegger, M., Eggeling, C., & Hell, S. W. (2010).
    Analytical description of STED microscopy performance.
    Optics Express, 18(25), 26417–26429.

.. [RPPhoto2015] RP Photonics Consulting GmbH (Accessed 2015).
   Optical intensity. Encyclopedia of laser physics and technology at
   <https://www.rp-photonics.com/optical_intensity.html>.

.. [Staudt2009] Staudt, T. M. (2009).
   Strategies to reduce photobleaching, dark state transitions and phototoxicity
   in subdiffraction optical microscopy. Dissertation, University of Heidelberg,
   Heidelberg (Germany).

.. [Willig2006] Willig, K. I., Keller, J., Bossi, M., & Hell, S. W. (2006).
   STED microscopy resolves nanoparticle assemblies.
   New Journal of Physics, 8(6), 106.

.. [Xie2013] Xie, H., Liu, Y., Jin, D., Santangelo, P. J., & Xi, P. (2013).
   Analytical description of high-aperture STED resolution with 0–2pi
   vortex phase modulation.
   Journal of the Optical Society of America A (JOSA A), 30(8), 1640–1645.
'''

import numpy
import scipy.constants
import scipy.signal
import pickle

# from pysted import cUtils, utils   # je dois changer ce import en les 2 autres en dessous pour que ça marche
from pysted import utils, cUtils, raster, bleach_funcs
# import cUtils

# import mis par BT pour des tests
import copy
import configparser
import ast
import warnings
from matplotlib import pyplot
import time
from functools import partial
import pickle


class GaussianBeam:
    '''This class implements a Gaussian beam (excitation).

    :param lambda_: The wavelength of the beam (m).
    :param kwargs: One or more parameters as described in the following table,
                   optional.

    +------------------+--------------+----------------------------------------+
    | Parameter        | Default      | Details                                |
    +==================+==============+========================================+
    | ``polarization`` | ``pi/2``     | The phase difference between :math:`x` |
    |                  |              | and :math:`y` oscillations (rad).      |
    +------------------+--------------+----------------------------------------+
    | ``beta``         | ``pi/4``     | The beam incident angle, in            |
    |                  |              | :math:`[0, \pi/2]` (rad).              |
    +------------------+--------------+----------------------------------------+

    Polarization :
        * :math:`\pi/2` is left-circular
        * :math:`0` is linear
        * :math:`-\pi/2` is right-circular
    '''

    def __init__(self, lambda_, **kwargs):
        self.lambda_ = lambda_
        self.polarization = kwargs.get("polarization", numpy.pi/2)
        self.beta = kwargs.get("beta", numpy.pi/4)

    # FIXME: pass Objective object instead of f, n, na, transmission
    def get_intensity(self, power, f, n, na, transmission, datamap_pixelsize):
        '''Compute the transmitted excitation intensity field (W/m²). The
        technique essentially follows the method described in [Xie2013]_,
        where :math:`z = 0`, along with some equations from [Deng2010]_, and
        [RPPhoto2015]_.

        :param power: The power of the beam (W).
        :param f: The focal length of the objective (m).
        :param n: The refractive index of the objective.
        :param na: The numerical aperture of the objective.
        :param transmission: The transmission ratio of the objective (given the
                             wavelength of the excitation beam).
        :param datamap_pixelsize: The size of an element in the intensity matrix (m).
        :returns: A 2D array.
        '''

        def fun1(theta, kr):
            return numpy.sqrt(numpy.cos(theta)) * numpy.sin(theta) *\
                   scipy.special.jv(0, kr * numpy.sin(theta)) * (1 + numpy.cos(theta))
        def fun2(theta, kr):
            return numpy.sqrt(numpy.cos(theta)) * numpy.sin(theta)**2 *\
                   scipy.special.jv(1, kr * numpy.sin(theta))
        def fun3(theta, kr):
            return numpy.sqrt(numpy.cos(theta)) * numpy.sin(theta) *\
                   scipy.special.jv(2, kr * numpy.sin(theta)) * (1 - numpy.cos(theta))

        alpha = numpy.arcsin(na / n)

        diameter = 2.233 * self.lambda_ / (na * datamap_pixelsize)
        n_pixels = int(diameter / 2) * 2 + 1 # odd number of pixels
        center = int(n_pixels / 2)

        # [Deng2010]
        k = 2 * numpy.pi * n / self.lambda_

        # compute the focal plane integrations i1 to i3 [Xie2013]
        i1 = numpy.empty((n_pixels, n_pixels))
        i2 = numpy.empty((n_pixels, n_pixels))
        i3 = numpy.empty((n_pixels, n_pixels))
        phi = numpy.empty((n_pixels, n_pixels))
        for y in range(n_pixels):
            h_rel = (center - y)
            for x in range(n_pixels):
                w_rel = (x - center)

                angle, radius = utils.cart2pol(w_rel, h_rel)

                kr = k * radius * datamap_pixelsize
                i1[y, x] = scipy.integrate.quad(fun1, 0, alpha, (kr,))[0]
                i2[y, x] = scipy.integrate.quad(fun2, 0, alpha, (kr,))[0]
                i3[y, x] = scipy.integrate.quad(fun3, 0, alpha, (kr,))[0]
                phi[y, x] = angle

        ax = numpy.sin(self.beta)
        ay = numpy.cos(self.beta) * numpy.exp(1j * self.polarization)

        # [Xie2013] eq. 1, where exdx = e_x, eydx = e_y, and ezdx = e_z
        exdx = -ax * 1j * (i1 + i3 * numpy.cos(2*phi))
        eydx = -ax * 1j * i3 * numpy.sin(2*phi)
        ezdx = -ax * 2 * i2 * numpy.cos(phi)
        # [Xie2013] appendix A, where exdy = e'_{1x'}, eydy = e'_{1y'}, and ezdy = e'_{1z'}
        exdy = -ay * 1j * (i1 - i3 * numpy.cos(2*phi))
        eydy = ay * 1j * i3 * numpy.sin(2*phi)
        ezdy = -ay * 2 * i2 * numpy.sin(phi)
        # [Xie2013] eq. 3
        electromagfieldx = exdx - eydy
        electromagfieldy = eydx + exdy
        electromagfieldz = ezdx + ezdy

        # [Xie2013] I = E_x E_x* + E_y E_y* + E_z E_z* (p. 1642)
        intensity = electromagfieldx * numpy.conj(electromagfieldx) +\
                    electromagfieldy * numpy.conj(electromagfieldy) +\
                    electromagfieldz * numpy.conj(electromagfieldz)

        # keep it real
        intensity = numpy.real_if_close(intensity)
        # normalize
        intensity /= numpy.max(intensity)

        # Here, the laser should be perfectly symmetrical, however, it is not because of the way python/computers handle
        # floating point values. In order to make it symmetrical, as it should be, we flip the upper right corner of
        # the laser over the rest of the laser, in order to "patch" it to be symmetrical. The asymetries are typically
        # values 10^16 times smaller than the values of the laser.
        intensity_flipped = numpy.zeros(intensity.shape)
        intensity_tr = intensity[0: n_pixels // 2 + 1, n_pixels // 2:]
        intensity_flipped[0: n_pixels // 2 + 1, n_pixels // 2:] = intensity_tr
        intensity_flipped[0: n_pixels // 2 + 1, 0: n_pixels // 2 + 1] = numpy.flip(intensity_tr, 1)
        intensity_flipped[n_pixels // 2:, 0: n_pixels // 2 + 1] = numpy.flip(intensity_tr)
        intensity_flipped[n_pixels // 2:, n_pixels // 2:] = numpy.flip(intensity_tr, 0)

        idx_mid = int((intensity.shape[0]-1) / 2)
        r = utils.fwhm(intensity[idx_mid])
        area_fwhm = numpy.pi * (r * datamap_pixelsize) ** 2 / 2
        # [RPPhoto2015]
        return intensity_flipped * 2 * transmission * power / area_fwhm


class DonutBeam:
    '''This class implements a donut beam (STED).

    :param lambda_: The wavelength of the beam (m).
    :param parameters: One or more parameters as described in the following
                       table, optional.

    +------------------+--------------+----------------------------------------+
    | Parameter        | Default      | Details                                |
    +==================+==============+========================================+
    | ``polarization`` | ``pi/2``     | The phase difference between :math:`x` |
    |                  |              | and :math:`y` oscillations (rad).      |
    +------------------+--------------+----------------------------------------+
    | ``beta``         | ``pi/4``     | The beam incident angle, in            |
    |                  |              | :math:`[0, \pi/2]` (rad).              |
    +------------------+--------------+----------------------------------------+
    | ``tau``          | ``200e-12``  | The beam pulse length (s).             |
    +------------------+--------------+----------------------------------------+
    | ``rate``         | ``80e6``     | The beam pulse rate (Hz).              |
    +------------------+--------------+----------------------------------------+
    | ``zero_residual``| ``0``        | The ratio between minimum and maximum  |
    |                  |              | intensity (ratio).                     |
    +------------------+--------------+----------------------------------------+

    Polarization :
        * :math:`\pi/2` is left-circular
        * :math:`0` is linear
        * :math:`-\pi/2` is right-circular
    '''

    def __init__(self, lambda_, **kwargs):
        self.lambda_ = lambda_
        self.polarization = kwargs.get("polarization", numpy.pi/2)
        self.beta = kwargs.get("beta", numpy.pi/4)
        self.tau = kwargs.get("tau", 200e-12)
        self.rate = kwargs.get("rate", 80e6)
        self.zero_residual = kwargs.get("zero_residual", 0)

    # FIXME: pass Objective object instead of f, n, na, transmission
    def get_intensity(self, power, f, n, na, transmission, datamap_pixelsize):
        '''Compute the transmitted STED intensity field (W/m²). The technique
        essentially follows the method described in [Xie2013]_, where
        :math:`z = 0`, along with some equations from [Deng2010]_, and
        [RPPhoto2015]_.

        :param power: The power of the beam (W).
        :param f: The focal length of the objective (m).
        :param n: The refractive index of the objective.
        :param na: The numerical aperture.
        :param transmission: The transmission ratio of the objective (given the
                             wavelength of the STED beam).
        :param datamap_pixelsize: The size of an element in the intensity matrix (m).
        '''

        def fun1(theta, kr):
            return numpy.sqrt(numpy.cos(theta)) * numpy.sin(theta) *\
                   scipy.special.jv(1, kr * numpy.sin(theta)) * (1 + numpy.cos(theta))
        def fun2(theta, kr):
            return numpy.sqrt(numpy.cos(theta)) * numpy.sin(theta) *\
                   scipy.special.jv(1, kr * numpy.sin(theta)) * (1 - numpy.cos(theta))
        def fun3(theta, kr):
            return numpy.sqrt(numpy.cos(theta)) * numpy.sin(theta) *\
                   scipy.special.jv(3, kr * numpy.sin(theta)) * (1 - numpy.cos(theta))
        def fun4(theta, kr):
            return numpy.sqrt(numpy.cos(theta)) * numpy.sin(theta)**2 *\
                   scipy.special.jv(0, kr * numpy.sin(theta))
        def fun5(theta, kr):
            return numpy.sqrt(numpy.cos(theta)) * numpy.sin(theta)**2 *\
                   scipy.special.jv(2, kr * numpy.sin(theta))

        alpha = numpy.arcsin(na / n)

        diameter = 2.233 * self.lambda_ / (na * datamap_pixelsize)
        n_pixels = int(diameter / 2) * 2 + 1 # odd number of pixels
        center = int(n_pixels / 2)

        # [Deng2010]
        k = 2 * numpy.pi * n / self.lambda_

        # compute the angular integrations i1 to i5 [Xie2013]
        i1 = numpy.zeros((n_pixels, n_pixels))
        i2 = numpy.zeros((n_pixels, n_pixels))
        i3 = numpy.zeros((n_pixels, n_pixels))
        i4 = numpy.zeros((n_pixels, n_pixels))
        i5 = numpy.zeros((n_pixels, n_pixels))
        phi = numpy.zeros((n_pixels, n_pixels))
        for y in range(n_pixels):
            h_rel = (center - y)
            for x in range(n_pixels):
                w_rel = (x - center)

                angle, radius = utils.cart2pol(w_rel, h_rel)

                kr = k * radius * datamap_pixelsize

                i1[y, x] = scipy.integrate.quad(fun1, 0, alpha, (kr,))[0]
                i2[y, x] = scipy.integrate.quad(fun2, 0, alpha, (kr,))[0]
                i3[y, x] = scipy.integrate.quad(fun3, 0, alpha, (kr,))[0]
                i4[y, x] = scipy.integrate.quad(fun4, 0, alpha, (kr,))[0]
                i5[y, x] = scipy.integrate.quad(fun5, 0, alpha, (kr,))[0]
                phi[y, x] = angle

        ax = numpy.sin(self.beta)
        ay = numpy.cos(self.beta) * numpy.exp(1j * self.polarization)

        # [Xie2013] eq. 2, where exdx = e_x, eydx = e_y, and ezdx = e_z
        exdx = ax * (i1 * numpy.exp(1j * phi) -\
                     i2 / 2 * numpy.exp(-1j * phi) +\
                     i3 / 2 * numpy.exp(3j * phi))
        eydx = -ax * 1j / 2 * (i2 * numpy.exp(-1j * phi) +\
                               i3 * numpy.exp(3j * phi))
        ezdx = ax * 1j * (i4 - i5 * numpy.exp(2j * phi))

        # [Xie2013] annexe A, where exdy = e'_{2x'}, eydy = e'_{2y'}, and ezdy = e'_{2z'}
        exdy = ay * (i1 * numpy.exp(1j * phi) +\
                     i2 / 2 * numpy.exp(-1j * phi) -\
                     i3 / 2 * numpy.exp(3j * phi))
        eydy = ay * 1j / 2 * (i2 * numpy.exp(-1j * phi) +\
                              i3 * numpy.exp(3j * phi))
        ezdy = -ay * (i4 + i5 * numpy.exp(2j * phi))

        # [Xie2013] eq. 3
        electromagfieldx = exdx - eydy
        electromagfieldy = eydx + exdy
        electromagfieldz = ezdx + ezdy

        # [Xie2013] I = E_x E_x* + E_y E_y* + E_z E_z* (p. 1642)
        intensity = electromagfieldx * numpy.conj(electromagfieldx) +\
                    electromagfieldy * numpy.conj(electromagfieldy) +\
                    electromagfieldz * numpy.conj(electromagfieldz)

        # keep it real
        intensity = numpy.real_if_close(intensity)

        # normalize
        intensity /= numpy.max(intensity)

        # Here, the laser should be perfectly symmetrical, however, it is not because of the way python/computers handle
        # floating point values. In order to make it symmetrical, as it should be, we flip the upper right corner of
        # the laser over the rest of the laser, in order to "patch" it to be symmetrical. The asymetries are typically
        # values 10^16 times smaller than the values of the laser.
        intensity_flipped = numpy.zeros(intensity.shape)
        intensity_tr = intensity[0: n_pixels // 2 + 1, n_pixels // 2:]
        intensity_flipped[0: n_pixels // 2 + 1, n_pixels // 2:] = intensity_tr
        intensity_flipped[0: n_pixels // 2 + 1, 0: n_pixels // 2 + 1] = numpy.flip(intensity_tr, 1)
        intensity_flipped[n_pixels // 2:, 0: n_pixels // 2 + 1] = numpy.flip(intensity_tr)
        intensity_flipped[n_pixels // 2:, n_pixels // 2:] = numpy.flip(intensity_tr, 0)
        intensity = intensity_flipped

        # for peak intensity
        duty_cycle = self.tau * self.rate
        intensity /= duty_cycle

        idx_mid = int((intensity.shape[0]-1) / 2)
        r_out, r_in = utils.fwhm_donut(intensity[idx_mid])
        big_area = numpy.pi * (r_out * datamap_pixelsize) ** 2 / 2
        small_area = numpy.pi * (r_in * datamap_pixelsize) ** 2 / 2
        area_fwhm = big_area - small_area

        # [RPPhoto2015]
        intensity *= 2 * transmission * power / area_fwhm

        if power > 0:
            # zero_residual ~= min(intensity) / max(intensity)
            old_max = numpy.max(intensity)
            intensity += self.zero_residual * old_max
            intensity /= numpy.max(intensity)
            intensity *= old_max

        return intensity


class Detector:
    '''This class implements the photon detector component.

    :param parameters: One or more parameters as described in the following
                       table, optional.

    +------------------+--------------+----------------------------------------+
    | Parameter        | Default      | Details                                |
    +==================+==============+========================================+
    | ``n_airy``       | ``0.7``      | The number of airy disks used to       |
    |                  |              | compute the pinhole radius             |
    |                  |              | :math:`r_b = n_{airy} 0.61 \lambda/NA`.|
    +------------------+--------------+----------------------------------------+
    | ``noise``        | ``False``    | Whether to add poisson noise to the    |
    |                  |              | signal (boolean).                      |
    +------------------+--------------+----------------------------------------+
    | ``background``   | ``0``        | The average number of photon counts per|
    |                  |              | second due to the background [#]_.     |
    +------------------+--------------+----------------------------------------+
    | ``darkcount``    | ``0``        | The average number of photon counts per|
    |                  |              | second due to dark counts.             |
    +------------------+--------------+----------------------------------------+
    | ``pcef``         | ``0.1``      | The photon collection efficiency factor|
    |                  |              | is the ratio of emitted photons that   |
    |                  |              | could be detected (ratio).             |
    +------------------+--------------+----------------------------------------+
    | ``pdef``         | ``0.5`` [#]_ | The photon detection efficiency factor |
    |                  |              | is the ratio of collected photons that |
    |                  |              | are perceived by the detector (ratio). |
    +------------------+--------------+----------------------------------------+

    .. [#] The actual number is sampled from a poisson distribution with given
       mean.

    .. [#] Excelitas Technologies. (2011). Photon Detection Solutions.
    '''

    def __init__(self, **kwargs):
        # detection pinhole
        self.n_airy = kwargs.get("n_airy", 0.7)

        # detection noise
        self.noise = kwargs.get("noise", False)
        self.background = kwargs.get("background", 0)
        self.darkcount = kwargs.get("darkcount", 0)

        # photon detection
        self.pcef = kwargs.get("pcef", 0.1)
        self.pdef = kwargs.get("pdef", 0.5)

    def get_detection_psf(self, lambda_, psf, na, transmission, datamap_pixelsize):
        '''Compute the detection PSF as a convolution between the fluorscence
        PSF and a pinhole, as described by the equation from [Willig2006]_. The
        pinhole raidus is determined using the :attr:`n_airy`, the fluorescence
        wavelength, and the numerical aperture of the objective.

        :param lambda_: The fluorescence wavelength (m).
        :param psf: The fluorescence PSF that can the obtained using
                    :meth:`~pysted.base.Fluorescence.get_psf`.
        :param na: The numerical aperture of the objective.
        :param transmission: The transmission ratio of the objective for the
                             given fluorescence wavelength *lambda_*.
        :param datamap_pixelsize: The size of a pixel in the simulated image (m).
        :returns: A 2D array.
        '''
        radius = self.n_airy * 0.61 * lambda_ / na
        pinhole = utils.pinhole(radius, datamap_pixelsize, psf.shape[0])
        # convolution [Willig2006] eq. 3
        psf_det = scipy.signal.convolve2d(psf, pinhole, "same")
        # normalization to 1
        psf_det = psf_det / numpy.max(psf_det)

        # Here, the psf should be perfectly symmetrical, however, it is not because of the way python/computers handle
        # floating point values. In order to make it symmetrical, as it should be, we flip the upper right corner of
        # the psf over the rest of the laser, in order to "patch" it to be symmetrical. The asymetries are typically
        # values 10^16 times smaller than the values of the psf.
        returned_array = psf_det * transmission
        ra_flipped = numpy.zeros(returned_array.shape)
        intensity_tr = returned_array[0: returned_array.shape[0] // 2 + 1, returned_array.shape[1] // 2:]
        ra_flipped[0: returned_array.shape[0] // 2 + 1, returned_array.shape[1] // 2:] = intensity_tr
        ra_flipped[0: returned_array.shape[0] // 2 + 1, 0: returned_array.shape[1] // 2 + 1] = numpy.flip(intensity_tr,
                                                                                                          1)
        ra_flipped[returned_array.shape[0] // 2:, 0: returned_array.shape[1] // 2 + 1] = numpy.flip(intensity_tr)
        ra_flipped[returned_array.shape[0] // 2:, returned_array.shape[1] // 2:] = numpy.flip(intensity_tr, 0)

        return ra_flipped

    def get_signal(self, photons, dwelltime):
        '''Compute the detected signal (in photons) given the number of emitted
        photons and the time spent by the detector.

        :param photons: An array of number of emitted photons.
        :param dwelltime: The time spent to detect the emitted photons (s). It is
                          either a scalar or an array shaped like *nb_photons*.
        :returns: An array shaped like *nb_photons*.
        '''
        detection_efficiency = self.pcef * self.pdef # ratio
        try:
            signal = numpy.random.binomial(photons.astype(numpy.int64),
                                           detection_efficiency,
                                           photons.shape) * dwelltime
        except:
            # on Windows numpy.random.binomial cannot generate 64-bit integers
            # MARCHE PAS QUAND C'EST JUSTE UN SCALAIRE QUI EST PASSÉ
            signal = utils.approx_binomial(photons.astype(numpy.int64),
                                           detection_efficiency,
                                           photons.shape) * dwelltime
        # add noise, background, and dark counts

        if self.noise:
            signal = numpy.random.poisson(signal, signal.shape)
        if self.background > 0:
            # background counts per second
            cts = numpy.random.poisson(self.background, signal.shape)
            # background counts during dwell time
            cts = (cts * dwelltime).astype(numpy.int64)
            signal += cts
        if self.darkcount > 0:
            # dark counts per second
            cts = numpy.random.poisson(self.darkcount, signal.shape)
            # dark counts during dwell time
            cts = (cts * dwelltime).astype(numpy.int64)
            signal += cts
        return signal


class Objective:
    '''
    This class implements the microscope objective component.

    :param parameters: One or more parameters as described in the following
                       table, optional.

    +------------------+-------------------+-----------------------------------+
    | Parameter        | Default [#]_      | Details                           |
    +==================+===================+===================================+
    | ``f``            | ``2e-3``          | The objective focal length (m).   |
    +------------------+-------------------+-----------------------------------+
    | ``n``            | ``1.5``           | The refractive index.             |
    +------------------+-------------------+-----------------------------------+
    | ``na``           | ``1.4``           | The numerical aperture.           |
    +------------------+-------------------+-----------------------------------+
    | ``transmission`` | ``488: 0.84,``    | A dictionary mapping wavelengths  |
    |                  | ``535: 0.85,``    | (nm), as integer, to objective    |
    |                  | ``550: 0.86,``    | transmission factors (ratio).     |
    |                  | ``585: 0.85,``    |                                   |
    |                  | ``575: 0.85``     |                                   |
    +------------------+-------------------+-----------------------------------+

    .. [#] Leica 100x tube lense
    '''

    def __init__(self, **kwargs):
        self.f = kwargs.get("f", 2e-3)
        self.n = kwargs.get("n", 1.5)
        self.na = kwargs.get("na", 1.4)
        self.transmission = kwargs.get("transmission", {488: 0.84,
                                                        535: 0.85,
                                                        550: 0.86,
                                                        585: 0.85,
                                                        575: 0.85})

    def get_transmission(self, lambda_):
        return self.transmission[int(lambda_ * 1e9)]


class Fluorescence:
    '''This class implements a fluorescence molecule.

    :param lambda_: The fluorescence wavelength (m).
    :param parameters: One or more parameters as described in the following
                       table, optional.

    +------------------+--------------+----------------------------------------+
    | Parameter        | Default [#]_ | Details                                |
    +==================+==============+========================================+
    | ``sigma_ste``    |``575: 1e-21``| A dictionnary mapping STED wavelengths |
    |                  |              | as integer (nm) to stimulated emission |
    |                  |              | cross-section (m²).                    |
    +------------------+--------------+----------------------------------------+
    | ``sigma_abs``    |``488: 3e-20``| A dictionnary mapping excitation       |
    |                  |              | wavelengths as integer (nm) to         |
    |                  |              | absorption cross-section (m²).         |
    +------------------+--------------+----------------------------------------+
    | ``sigma_tri``    |``1e-21``     | The cross-section for triplet-triplet  |
    |                  |              | absorption (m²).                       |
    +------------------+--------------+----------------------------------------+
    | ``tau``          | ``3e-9``     | The fluorescence lifetime (s).         |
    +------------------+--------------+----------------------------------------+
    | ``tau_vib``      | ``1e-12``    | The vibrational relaxation (s).        |
    +------------------+--------------+----------------------------------------+
    | ``tau_tri``      | ``5e-6``     | The triplet state lifetime (s).        |
    +------------------+--------------+----------------------------------------+
    | ``qy``           | ``0.6``      | The quantum yield (ratio).             |
    +------------------+--------------+----------------------------------------+
    | ``phy_react``    | ``488: 1e-3``| A dictionnary mapping wavelengths as   |
    |                  | ``575: 1e-5``| integer (nm) to the probability of     |
    |                  |              | reaction once the molecule is in       |
    |                  |              | triplet state T_1 (ratio).             |
    +------------------+--------------+----------------------------------------+
    | ``k_isc``        | ``1e6``      | The intersystem crossing rate (s⁻¹).   |
    +------------------+--------------+----------------------------------------+

    .. [#] EGFP
    '''
    def __init__(self, lambda_, **kwargs):
        # psf parameters
        self.lambda_ = lambda_

        self.sigma_ste = kwargs.get("sigma_ste", {575: 1e-21})
        self.sigma_abs = kwargs.get("sigma_abs", {488: 3e-20})
        self.sigma_tri = kwargs.get("sigma_tri", 1e-21)
        self.tau = kwargs.get("tau", 3e-9)
        self.tau_vib = kwargs.get("tau_vib", 1e-12)
        self.tau_tri = kwargs.get("tau_tri", 5e-6)
        self.qy = kwargs.get("qy", 0.6)
        self.phy_react = kwargs.get("phy_react", {488: 1e-3, 575: 1e-5})
        self.k_isc = kwargs.get("k_isc", 0.26e6)

    def get_sigma_ste(self, lambda_):
        '''Return the stimulated emission cross-section of the fluorescence
        molecule given the wavelength.

        :param lambda_: The STED wavelength (m).
        :returns: The stimulated emission cross-section (m²).
        '''
        return self.sigma_ste[int(lambda_ * 1e9)]

    def get_sigma_abs(self, lambda_):
        '''Return the absorption cross-section of the fluorescence molecule
        given the wavelength.

        :param lambda_: The STED wavelength (m).
        :returns: The absorption cross-section (m²).
        '''
        return self.sigma_abs[int(lambda_ * 1e9)]

    def get_phy_react(self, lambda_):
        '''Return the reaction probability of the fluorescence molecule once it
        is in triplet state T_1 given the wavelength.

        :param lambda_: The STED wavelength (m).
        :returns: The probability of reaction (ratio).
        '''
        return self.phy_react[int(lambda_ * 1e9)]

    def get_psf(self, na, datamap_pixelsize):
        '''Compute the Gaussian-shaped fluorescence PSF.

        :param na: The numerical aperture of the objective.
        :param datamap_pixelsize: The size of an element in the intensity matrix (m).
        :returns: A 2D array.
        '''
        diameter = 2.233 * self.lambda_ / (na * datamap_pixelsize)
        n_pixels = int(diameter / 2) * 2 + 1 # odd number of pixels
        center = int(n_pixels / 2)

        fwhm = self.lambda_ / (2 * na)

        half_pixelsize = datamap_pixelsize / 2
        gauss = numpy.zeros((n_pixels, n_pixels))
        for y in range(n_pixels):
            h_rel = (center - y) * datamap_pixelsize
            h_lb = h_rel - half_pixelsize
            h_ub = h_rel + half_pixelsize
            for x in range(n_pixels):
                w_rel = (x - center) * datamap_pixelsize
                w_lb = w_rel - half_pixelsize
                w_ub = w_rel + half_pixelsize
                gauss[y, x] = scipy.integrate.nquad(cUtils.calculate_amplitude,
                                                    ((h_lb, h_ub), (w_lb, w_ub)),
                                                    (fwhm,))[0]
        return numpy.real_if_close(gauss / numpy.max(gauss))

    def get_photons(self, intensity):
        e_photon = scipy.constants.c * scipy.constants.h / self.lambda_
        return intensity // e_photon

    def get_k_bleach(self, lambda_, photons):
        sigma_abs = self.get_sigma_abs(lambda_)
        phy_react = self.get_phy_react(lambda_)
        T_1 = self.k_isc * sigma_abs * photons /\
                (sigma_abs * photons * (1/self.tau_tri + self.k_isc) +\
                (self.tau_tri * self.tau))
        return T_1 * photons * self.sigma_tri * phy_react


class Microscope:
    '''This class implements a microscopy setup described by an excitation beam,
    a STED (depletion) beam, a detector, some fluorescence molecules, and the
    parameters of the objective.

    :param excitation: A :class:`~pysted.base.GaussianBeam` object
                       representing the excitation laser beam.
    :param sted: A :class:`~pysted.base.DonutBeam` object representing the
                 STED laser beam.
    :param detector: A :class:`~pysted.base.Detector` object describing the
                     microscope detector.
    :param objective: A :class:`~pysted.base.Objective` object describing the
                      microscope objective.
    :param fluo: A :class:`~pysted.base.Fluorescence` object describing the
                 fluorescence molecules to be used.
    '''
<<<<<<< HEAD

    def __init__(self, excitation, sted, detector, objective, fluo):
=======
    
    def __init__(self, excitation, sted, detector, objective, fluo, load_cache=False):
>>>>>>> f237ee46
        self.excitation = excitation
        self.sted = sted
        self.detector = detector
        self.objective = objective
        self.fluo = fluo

        # caching system
        self.__cache = {}
<<<<<<< HEAD
        try:
            # Tries loading the previous cached file
            self.__cache = pickle.load(open(".microscope_cache.pkl", "rb"))
        except FileNotFoundError:
            pass
=======
        if load_cache:
            try:
                self.__cache = pickle.load(open(".microscope_cache.pkl", "rb"))
            except FileNotFoundError:
                pass
>>>>>>> f237ee46

        # This will be used during the acquisition routine to make a better correspondance
        # between the microscope acquisition time steps and the Ca2+ flash time steps
        self.pixel_bank = 0
        self.time_bank = 0

    def __str__(self):
        return str(self.__cache.keys())

    def is_cached(self, datamap_pixelsize):
        '''Indicate the presence of a cache entry for the given pixel size.

        :param datamap_pixelsize: The size of a pixel in the simulated image (m).
        :returns: A boolean.
        '''

        datamap_pixelsize_nm = int(datamap_pixelsize * 1e9)
        return datamap_pixelsize_nm in self.__cache
<<<<<<< HEAD

=======
    
>>>>>>> f237ee46
    def cache(self, datamap_pixelsize, save_cache=False):
        '''Compute and cache the excitation and STED intensities, and the
        fluorescence PSF. These intensities are computed with a power of 1 W
        such that they can serve as a basis to compute intensities with any
        power.

        :param datamap_pixelsize: The size of a pixel in the simulated image (m).
        :returns: A tuple containing:

                  * A 2D array of the excitation intensity for a power of 1 W;
                  * A 2D array of the STED intensity for a a power of 1 W;
                  * A 2D array of the detection PSF.
        '''

        datamap_pixelsize_nm = int(datamap_pixelsize * 1e9)
        if datamap_pixelsize_nm not in self.__cache:
            f, n, na = self.objective.f, self.objective.n, self.objective.na

            transmission = self.objective.get_transmission(self.excitation.lambda_)
            i_ex = self.excitation.get_intensity(1, f, n, na,
                                                 transmission, datamap_pixelsize)

            transmission = self.objective.get_transmission(self.sted.lambda_)
            i_sted = self.sted.get_intensity(1, f, n, na,
                                             transmission, datamap_pixelsize)

            transmission = self.objective.get_transmission(self.fluo.lambda_)
            psf = self.fluo.get_psf(na, datamap_pixelsize)
            # should take data_pixelsize instead of pixelsize, right? same for psf above?
            psf_det = self.detector.get_detection_psf(self.fluo.lambda_, psf,
                                                      na, transmission,
                                                      datamap_pixelsize)
            self.__cache[datamap_pixelsize_nm] = utils.resize(i_ex, i_sted, psf_det)

        if save_cache:
            pickle.dump(self.__cache, open(".microscope_cache.pkl", "wb"))
        return self.__cache[datamap_pixelsize_nm]

    def clear_cache(self):
        '''Empty the cache.

        .. important::
           It is important to empty the cache if any of the components
           :attr:`excitation`, :attr:`sted`, :attr:`detector`,
           :attr:`objective`, or :attr:`fluorescence` are internally modified
           or replaced.
        '''
        self.__cache = {}

    def get_effective(self, datamap_pixelsize, p_ex, p_sted):
        '''Compute the detected signal given some molecules disposition.

        :param datamap_pixelsize: The size of one pixel of the simulated image (m).
        :param p_ex: The power of the depletion beam (W).
        :param p_sted: The power of the STED beam (W).
        :param data_pixelsize: The size of one pixel of the raw data (m).
        :returns: A 2D array of the effective intensity (W) of a single molecule.

        The technique follows the method and equations described in
        [Willig2006]_, [Leutenegger2010]_ and [Holler2011]_.
        '''

        h, c = scipy.constants.h, scipy.constants.c
        f, n, na = self.objective.f, self.objective.n, self.objective.na

        __i_ex, __i_sted, psf_det = self.cache(datamap_pixelsize)
        i_ex = __i_ex * p_ex
        i_sted = __i_sted * p_sted

        # saturation intensity (W/m²) [Leutenegger2010] p. 26419
        sigma_ste = self.fluo.get_sigma_ste(self.sted.lambda_)
        i_s = (h * c) / (self.fluo.tau * self.sted.lambda_ * sigma_ste)

        # [Leutenegger2010] eq. 3
        zeta = i_sted / i_s
        k_vib = 1 / self.fluo.tau_vib
        k_s1 = 1 / self.fluo.tau
        gamma = (zeta * k_vib) / (zeta * k_s1 + k_vib)
        T = 1 / self.sted.rate
        # probability of fluorescence given the donut
        eta = (((1 + gamma * numpy.exp(-k_s1 * self.sted.tau * (1 + gamma))) / (1 + gamma)) -
              numpy.exp(-k_s1 * (gamma * self.sted.tau + T))) / (1 - numpy.exp(-k_s1 * T))

        # molecular brigthness [Holler2011]
        sigma_abs = self.fluo.get_sigma_abs(self.excitation.lambda_)
        excitation_probability = sigma_abs * i_ex * self.fluo.qy

        # effective intensity of a single molecule (W) [Willig2006] eq. 3
        return excitation_probability * eta * psf_det

    def laser_dans_face(self, datamap, pixelsize, pdt, p_ex, p_sted, indices=None, acquired_intensity=None,
                              pixel_list=None, bleach=True, update=True, seed=None, filter_bypass=False,
                              bleach_func=bleach_funcs.default_bleach):
        """
        Test function to visualize how much laser each pixel receives
        :param pixelsize: Grid size for the laser movement. Has to be a multiple of datamap_obj.datamap_pixelsize. (m)
        :param pixel_list: List of pixels on which the laser will be applied. If None, a normal raster scan of every
                           pixel will be done.
        :returns: laser_received, an array containing the quantity of laser received per pixel,
                  sampled, an array containing the number of times each pixel has been covered by the laser array
        """
        datamap_pixelsize = datamap.pixelsize
        i_ex, i_sted, psf_det = self.cache(datamap_pixelsize)

        # maybe I should just throw an error here instead
        if datamap.roi is None:
            # demander au dude de setter une roi
            datamap.set_roi(i_ex)

        datamap_roi = datamap.whole_datamap[datamap.roi]

        # convert scalar values to arrays if they aren't already arrays
        # C funcs need pre defined types, so in order to only have 1 general case C func, I convert scalars to arrays
        pdt = utils.float_to_array_verifier(pdt, datamap_roi.shape)
        p_ex = utils.float_to_array_verifier(p_ex, datamap_roi.shape)
        p_sted = utils.float_to_array_verifier(p_sted, datamap_roi.shape)

        if not filter_bypass:
            pixel_list = utils.pixel_list_filter(datamap_roi, pixel_list, pixelsize, datamap_pixelsize)

        # *** VÉRIFIER SI CE TO DO LÀ EST FAIT ***
        # TODO: make sure I handle passing an acq matrix correctly / verifying its shape and shit
        ratio = utils.pxsize_ratio(pixelsize, datamap_pixelsize)
        if acquired_intensity is None:
            acquired_intensity = numpy.zeros((int(numpy.ceil(datamap_roi.shape[0] / ratio)),
                                              int(numpy.ceil(datamap_roi.shape[1] / ratio))))
        else:
            # verify the shape and shit
            pass
        rows_pad, cols_pad = datamap.roi_corners['tl'][0], datamap.roi_corners['tl'][1]
        laser_pad = i_ex.shape[0] // 2

        sampled = numpy.zeros_like(datamap.whole_datamap, dtype=numpy.int32)
        laser_received = numpy.zeros_like(datamap.whole_datamap, dtype=numpy.float64)
        for (row, col) in pixel_list:
            laser_applied = (i_ex * p_ex[row, col] + i_sted * p_sted[row, col]) * pdt[row, col]
            sampled[row + rows_pad - laser_pad: row + rows_pad + laser_pad + 1,
                    col + cols_pad - laser_pad: col + cols_pad + laser_pad + 1] += 1
            laser_received[row + rows_pad - laser_pad: row + rows_pad + laser_pad + 1,
                           col + cols_pad - laser_pad: col + cols_pad + laser_pad + 1] += laser_applied

        return laser_received, sampled

    def get_signal_and_bleach(self, datamap, pixelsize, pdt, p_ex, p_sted, indices=None, acquired_intensity=None,
                              pixel_list=None, bleach=True, update=True, seed=None, filter_bypass=False,
                              bleach_func=bleach_funcs.default_update_survival_probabilities, steps=None):
        """
        This function acquires the signal and bleaches simultaneously. It makes a call to compiled C code for speed,
        so make sure the raster.pyx file is compiled!
        :param datamap: The datamap on which the acquisition is done, either a Datamap object or TemporalDatamap
        :param pixelsize: The pixelsize of the acquisition. (m)
        :param pdt: The pixel dwelltime. Can be either a single float value or an array of the same size as the ROI
                    being imaged. (s)
        :param p_ex: The excitation beam power. Can be either a single float value or an array of the same size as the
                     ROI being imaged. (W)
        :param p_sted: The depletion beam power. Can be either a single float value or an array of the same size as the
                       ROI being imaged. (W)
        :param acquired_intensity: The result of the last incomplete acquisition. This is useful in a time routine where
                                   flashes can occur mid acquisition. Leave as None if it is not the case. (array)
        :param pixel_list: The list of pixels to be iterated on. If none, a pixel_list of a raster scan will be
                           generated. (list of tuples (row, col))
        :param bleach: Determines whether bleaching is active or not. (Bool)
        :param update: Determines whether the datamap is updated in place. If set to false, the datamap can still be
                       updated later with the returned bleached datamap. (Bool)
        :param seed: Sets a seed for the random number generator.
        :param filter_bypass: Whether or not to filter the pixel list. Honestly uncertain about this param?? If
                              pixel_list is none, this must be True then.
        :param bleach_func: The bleaching function to be applied.
        :param steps: list containing the pixeldwelltimes for the sub steps of an acquisition. Is none by default.
                      Should be used if trying to implement a DyMin type acquisition, where decisions are made
                      after some time on whether or not to continue the acq.
        :return: returned_acquired_photons, the acquired photon for the acquisition.
                 bleached_sub_datamaps_dict, a dict containing the results of bleaching on the subdatamaps
                 acquired_intensity, the intensity of the acquisition, used for interrupted acquisitions
        """

        if seed is not None:
            numpy.random.seed(seed)
        datamap_pixelsize = datamap.pixelsize
        i_ex, i_sted, psf_det = self.cache(datamap_pixelsize)

        # maybe I should just throw an error here instead
        if datamap.roi is None:
            # demander au dude de setter une roi
            datamap.set_roi(i_ex)

        datamap_roi = datamap.whole_datamap[datamap.roi]

        # convert scalar values to arrays if they aren't already arrays
        # C funcs need pre defined types, so in order to only have 1 general case C func, I convert scalars to arrays
        pdt = utils.float_to_array_verifier(pdt, datamap_roi.shape)
        p_ex = utils.float_to_array_verifier(p_ex, datamap_roi.shape)
        p_sted = utils.float_to_array_verifier(p_sted, datamap_roi.shape)

        if not filter_bypass:
            pixel_list = utils.pixel_list_filter(datamap_roi, pixel_list, pixelsize, datamap_pixelsize)

        # *** VÉRIFIER SI CE TO DO LÀ EST FAIT ***
        # TODO: make sure I handle passing an acq matrix correctly / verifying its shape and shit
        ratio = utils.pxsize_ratio(pixelsize, datamap_pixelsize)
        if acquired_intensity is None:
            acquired_intensity = numpy.zeros((int(numpy.ceil(datamap_roi.shape[0] / ratio)),
                                              int(numpy.ceil(datamap_roi.shape[1] / ratio))))
        else:
            # verify the shape and shit
            pass
        rows_pad, cols_pad = datamap.roi_corners['tl'][0], datamap.roi_corners['tl'][1]
        laser_pad = i_ex.shape[0] // 2


        prob_ex = numpy.ones(datamap.whole_datamap.shape)
        prob_sted = numpy.ones(datamap.whole_datamap.shape)
        # bleached_sub_datamaps_dict = copy.copy(datamap.sub_datamaps_dict)
        bleached_sub_datamaps_dict = {}
        if isinstance(indices, type(None)):
            indices = 0   # VÉRIF À QUOI INDICES SERT?
        for key in datamap.sub_datamaps_dict:
            bleached_sub_datamaps_dict[key] = numpy.copy(datamap.sub_datamaps_dict[key])

        if seed is None:
            seed = 0

        if steps is None:
            steps = [pdt]   # what will happen if i input an array for pdt originally ???
        else:
            for idx, step in enumerate(steps):
                steps[idx] = utils.float_to_array_verifier(step, datamap_roi.shape)

        raster_func = raster.raster_func_c_self_bleach_split_g
        sample_func = bleach_funcs.sample_molecules
        raster_func(self, datamap, acquired_intensity, numpy.array(pixel_list).astype(numpy.int32), ratio, rows_pad,
                    cols_pad, laser_pad, prob_ex, prob_sted, pdt, p_ex, p_sted, bleach, bleached_sub_datamaps_dict,
                    seed, bleach_func, sample_func, steps)

        # Bleaching is done, the rest is for intensity calculation
        photons = self.fluo.get_photons(acquired_intensity)

        if photons.shape == pdt.shape:
            returned_acquired_photons = self.detector.get_signal(photons, pdt)
        else:
            pixeldwelltime_reshaped = numpy.zeros((int(numpy.ceil(pdt.shape[0] / ratio)),
                                                   int(numpy.ceil(pdt.shape[1] / ratio))))
            new_pdt_plist = utils.pixel_sampling(pixeldwelltime_reshaped, mode='all')
            for (row, col) in new_pdt_plist:
                pixeldwelltime_reshaped[row, col] = pdt[row * ratio, col * ratio]
            returned_acquired_photons = self.detector.get_signal(photons, pixeldwelltime_reshaped)

        if update and bleach:
            datamap.sub_datamaps_dict = bleached_sub_datamaps_dict
            datamap.base_datamap = datamap.sub_datamaps_dict["base"]
            datamap.whole_datamap = numpy.copy(datamap.base_datamap)
            # BLEACHER LES FLASHS FUTURS
            # pt que je dois ajouter un if indices < flash_tstack.shape[0] aussi
            if datamap.contains_sub_datamaps["flashes"] and indices["flashes"] < datamap.flash_tstack.shape[0]:
                datamap.bleach_future(indices, bleached_sub_datamaps_dict)

        return returned_acquired_photons, bleached_sub_datamaps_dict, acquired_intensity

    def get_signal_rescue(self, datamap, pixelsize, pdt, p_ex, p_sted, pixel_list=None, bleach=True, update=True,
                          lower_th=1, ltr=0.1, upper_th=100):
        """
        Function to bleach the datamap as the signal is acquired using RESCue method (EN PARLER PLUS ET METTRE UNE
        CITATION AU PAPIER OU QQCHOSE UNE FOIS QUE J'AURAI RELU L'ARTICLE ET TOUT)
        :param datamap: A Datamap object containing the relevant molecule disposition information, pixel size and ROI.
        :param pixelsize: Grid size for the laser movement. Has to be a multiple of datamap.pixelsize. (m)
        :param pdt: Time spent by the lasers on each pixel. Can be a float or an array of floats of same shape as
                    as the datamap ROI (datamap.whole_datamap[datamap.roi]) (s)
        :param p_ex: Power of the excitation beam. Can be a float or an array of floats of same shape as
                     as the datamap ROI (datamap.whole_datamap[datamap.roi]) (W)
        :param p_sted: Power of the STED beam. Can be a float or an array of floats of same shape as
                       as the datamap ROI (datamap.whole_datamap[datamap.roi])(W)
        :param pixel_list: List of pixels on which the laser will be applied. If None, a normal raster scan of every
                           pixel of the ROI will be done. Set to None by default.
        :param bleach: A bool which determines whether or not bleaching will occur. Set to True by default.
        :param update: A bool which determines whether or not the Datamap object will be updated with the bleaching.
                       Set to True by default.
        :param lower_th: The minimum number of photons we wish to detect on a pixel in (pdt * ltr) seconds to determine
                         if we continue illuminating the pixel.
        :param ltr: The ratio of the pdt time in which we will decide whether or not we continue illuminating the pixel.
        :param upper_th: The maximum number of photons we wish to detect on a pixel in (pdt * utr) seconds before moving
                         to the next pixel.
        :param utr: The ratio of the pdt time in which we will decide wether or not enough photons have already been
                    detected in order to move on to the next pixel before ellapsing the whole pdt time.
        :returns: The acquired detected photons, and the bleached datamap.
        """
        #TODO : Pouvoir mettre None à upper_th
        datamap_roi = datamap.whole_datamap[datamap.roi]
        pdt = utils.float_to_array_verifier(pdt, datamap_roi.shape)
        p_ex = utils.float_to_array_verifier(p_ex, datamap_roi.shape)
        p_sted = utils.float_to_array_verifier(p_sted, datamap_roi.shape)

        datamap_pixelsize = datamap.pixelsize
        i_ex, i_sted, psf_det = self.cache(datamap_pixelsize)
        if datamap.roi is None:
            # demander au dude de setter une roi
            datamap.set_roi(i_ex)

        datamap_roi = datamap.whole_datamap[datamap.roi]
        pixel_list = utils.pixel_list_filter(datamap_roi, pixel_list, pixelsize, datamap_pixelsize)

        ratio = utils.pxsize_ratio(pixelsize, datamap_pixelsize)
        rows_pad, cols_pad = datamap.roi_corners['tl'][0], datamap.roi_corners['tl'][1]
        laser_pad = i_ex.shape[0] // 2

        prob_ex = numpy.ones(datamap.whole_datamap.shape)
        prob_sted = numpy.ones(datamap.whole_datamap.shape)
        bleached_datamap = numpy.copy(datamap.whole_datamap)
        returned_photons = numpy.zeros(datamap.whole_datamap[datamap.roi].shape)

        for (row, col) in pixel_list:
            effective = self.get_effective(datamap_pixelsize, p_ex[row, col], p_sted[row, col])
            row_slice = slice(row + rows_pad - laser_pad, row + rows_pad + laser_pad + 1)
            col_slice = slice(col + cols_pad - laser_pad, col + cols_pad + laser_pad + 1)

            pixel_intensity = numpy.sum(effective * datamap.whole_datamap[row_slice, col_slice])
            pixel_photons = self.detector.get_signal(self.fluo.get_photons(pixel_intensity), pdt[row, col])
            photons_per_sec = pixel_photons / pdt[row, col]
            lt_time_photons = photons_per_sec * ltr * pdt[row, col]
            if lower_th is None:
                pass
            elif lt_time_photons < lower_th:
                pdt[row, col] = ltr * pdt[row, col]
            else:
                if upper_th is None:
                    pass
                elif pixel_photons > upper_th:
                    # jpense pas que je dois mult par utr, je dois mult par le temps requis pour arriver à upper_th
                    time_to_ut = upper_th / photons_per_sec
                    pdt[row, col] = time_to_ut
                else:
                    pass

            # ça serait tu mieux de calculer mon nombre de photons avec le photons_per_sec?
            # i think so right?
            rescue_pixel_photons = photons_per_sec * pdt[row, col]
            # rescue_pixel_photons = self.detector.get_signal(self.fluo.get_photons(pixel_intensity), pdt[row, col])
            returned_photons[int(row / ratio), int(col / ratio)] = rescue_pixel_photons

            if bleach is True:
                kwargs = {'i_ex': i_ex, 'i_sted': i_sted, 'fluo': self.fluo, 'excitation': self.excitation,
                          'sted': self.sted, 'p_ex': p_ex[row, col], 'p_sted': p_sted[row, col],
                          'pdt': pdt[row, col], 'prob_ex': prob_ex, 'prob_sted': prob_sted,
                          'region': (row_slice, col_slice)}
                prob_ex, prob_sted = self.bleach_func(**kwargs)
                bleached_datamap[row_slice, col_slice] = \
                    numpy.random.binomial(bleached_datamap[row_slice, col_slice],
                                          prob_ex[row_slice, col_slice] * prob_sted[row_slice, col_slice])

        if update:
            datamap.whole_datamap = bleached_datamap

        return returned_photons, bleached_datamap

    def add_to_pixel_bank(self, n_pixels_per_tstep):
        """
        Adds the residual pixels to the pixel bank
        :param n_pixels_per_tstep: The number of pixels which the microscope has the time to acquire during 1
                                   time step of the Ca2+ flash event
        """
        integer_n_pixels_per_tstep = int(n_pixels_per_tstep)   # np.floor() fonctionne comme int()
        self.pixel_bank += n_pixels_per_tstep - integer_n_pixels_per_tstep

    def take_from_pixel_bank(self):
        """
        Verifies the amount stored in the pixel_bank, returns the integer part if greater or equal to 1
        :return: The integer part of the pixel_bank of the microscope
        """
        integer_pixel_bank = int(self.pixel_bank)   # np.floor() fonctionne comme int()
        if integer_pixel_bank >= 1:
            self.pixel_bank -= integer_pixel_bank
            return integer_pixel_bank
        else:
            return 0

    def empty_pixel_bank(self):
        """
        Empties the pixel bank
        """
        self.pixel_bank = 0


class Datamap:
    """
    This class implements a datamap, containing a disposition of molecules and a ROI to image.

    :param whole_datamap: The disposition of the molecules in the sample. This represents the whole sample, from which
                          only a region will be imaged (roi). (numpy array)
    :param datamap_pixelsize: The size of a pixel of the datamap. (m)
    """

    def __init__(self, whole_datamap, datamap_pixelsize):
        self.whole_datamap = numpy.copy(whole_datamap.astype(numpy.int32))
        self.whole_shape = self.whole_datamap.shape
        self.pixelsize = datamap_pixelsize
        self.roi = None
        self.roi_corners = None
        self.contains_sub_datamaps = {"base": True,
                                      "flashes": False}
        self.sub_datamaps_dict = {}

    def __getitem__(self, key):
        return self.sub_datamaps_dict[key]

    def set_roi(self, laser, intervals=None):
        """
        Uses a laser generated by the microscope object to determine the biggest ROI allowed, sets the ROI if valid
        :param laser: An array of the same shape as the lasers which will be used on the datamap
        :param intervals: Values to set the ROI to. Either 'max', a dict like {'rows': [min_row, max_row],
                          'cols': [min_col, max_col]} or None. If 'max', the whole datamap will be padded with 0s, and
                          the original array will be used as ROI. If None, will prompt the user to enter an ROI.
        """
        rows_min, cols_min = laser.shape[0] // 2, laser.shape[1] // 2
        rows_max, cols_max = self.whole_datamap.shape[0] - rows_min - 1, self.whole_datamap.shape[1] - cols_min - 1
        # il faut que je gère le cas où la datamap est trop petite et que je n'ai pas le choix de padder de 0
        # assumer qu'il voudra itérer sur tout la datamap alors

        if intervals is None:
            # l'utilisateur n'a pas définit de ROI, on lui demande de la définir ici
            print(f"ROI must be within rows [{rows_min}, {rows_max}] inclusively, "
                  f"columns must be within [{cols_min}, {cols_max}] inclusively")
            roi = {'rows': None, 'cols': None}
            rows_start = int(input(f"Enter a starting row : "))
            rows_end = int(input(f"Enter an ending row : "))
            cols_start = int(input(f"Enter a starting column : "))
            cols_end = int(input(f"Enter an ending column : "))
            roi['rows'] = [rows_start, rows_end]
            roi['cols'] = [cols_start, cols_end]

            if roi['rows'][0] < rows_min or roi['rows'][0] > rows_max or \
               roi['rows'][1] < rows_min or roi['rows'][1] > rows_max or \
               roi['cols'][0] < cols_min or roi['cols'][0] > cols_max or \
               roi['cols'][1] < cols_min or roi['cols'][1] > cols_max:
                raise ValueError(f"ROI missplaced for datamap of shape {self.whole_datamap.shape} with lasers of shape"
                                 f"{laser.shape}. ROI intervals must be within bounds "
                                 f"rows:[{rows_min}, {rows_max}], cols:[{cols_min}, {cols_max}].")

            self.roi = (slice(roi['rows'][0], roi['rows'][1] + 1), slice(roi['cols'][0], roi['cols'][1] + 1))
            # Having a slice object is useful, but having the idx values of the 4 corners is also useful
            self.roi_corners = {'tl': (roi['rows'][0], roi['cols'][0]), 'tr': (roi['rows'][0], roi['cols'][1]),
                                'bl': (roi['rows'][1], roi['cols'][0]), 'br': (roi['rows'][1], roi['cols'][1])}

        elif intervals == 'max':
            # l'utilisateur veut itérer sur la whole_datamap, alors la padder de 0 comme normal
            self.whole_datamap, rows_pad, cols_pad = utils.array_padder(self.whole_datamap, laser)
            # def mes 4 coins et ma slice
            self.roi = (slice(rows_pad, self.whole_datamap.shape[0] - rows_pad),
                        slice(cols_pad, self.whole_datamap.shape[1] - cols_pad))
            self.roi_corners = {'tl': (rows_pad, cols_pad),
                                'tr': (rows_pad, self.whole_datamap.shape[1] - cols_pad - 1),
                                'bl': (self.whole_datamap.shape[0] - rows_pad - 1, cols_pad),
                                'br': (self.whole_datamap.shape[0] - rows_pad - 1,
                                       self.whole_datamap.shape[1] - cols_pad - 1)}

        elif type(intervals) is dict:
            # j'assume que l'utilisateur a passé un dictionnaire avec roi['rows'] et roi['cols'] comme intervalles
            if intervals['rows'][0] < rows_min or intervals['rows'][0] > rows_max or \
               intervals['rows'][1] < rows_min or intervals['rows'][1] > rows_max or \
               intervals['cols'][0] < cols_min or intervals['cols'][0] > cols_max or \
               intervals['cols'][1] < cols_min or intervals['cols'][1] > cols_max:
                raise ValueError(f"ROI missplaced for datamap of shape {self.whole_datamap.shape} with lasers of shape"
                                 f"{laser.shape}. ROI intervals must be within bounds "
                                 f"rows:[{rows_min}, {rows_max}], cols:[{cols_min}, {cols_max}].")
            self.roi_corners = {'tl': (intervals['rows'][0], intervals['cols'][0]),
                                'tr': (intervals['rows'][0], intervals['cols'][1]),
                                'bl': (intervals['rows'][1], intervals['cols'][0]),
                                'br': (intervals['rows'][1], intervals['cols'][1])}
            self.roi = (slice(self.roi_corners['tl'][0], self.roi_corners['bl'][0] + 1),
                        slice(self.roi_corners['tl'][1], self.roi_corners['br'][1] + 1))

        else:
            raise ValueError("intervals parameter must be either None, 'max' or dict")

        self.base_datamap = numpy.copy(self.whole_datamap)
        self.sub_datamaps_dict["base"] = self.base_datamap

    def set_bleached_datamap(self, bleached_datamap):
        """
        This functions updates the datamap.whole_datamap attribute to the bleached version. I put this in case the user
        does not want to update the datamap after bleaching it in order to do multiple experiments on the same setting.
        :param bleached_datamap: An array of the datamap after the lasers have passed over it (after it has bleached).
                                 Has to be of the same shape as self.whole_datamap
        """
        if bleached_datamap.shape != self.whole_datamap.shape:
            raise ValueError("Bleached datamap to set as new datamap has to be of the same shape as the datamap pre "
                             "bleaching.")
        self.whole_datamap = bleached_datamap


class TemporalDatamap(Datamap):
    """
    This class inherits from Datamap, adding the t dimension to it for managing Ca2+ flashes
    The TemporalDatamap object is split into subdatamaps. In the simplest case, the only subdatamap is the base, which
    does not change with time (unless being acquired on with bleaching). In the case of Ca2+ flashes, we can add a
    subdatamap containing the flashes separately from the base datamap. Thus, for a certain time step t, the
    whole_datamap is the sum of the base and the flash at idx t.

    Currently, as there is only the Ca2+ flash dynamics implemented, the TemporalDatamap is initialized bt passing
    the whole molecule disposition and the pixelsize, as for Datamap, with the addition of a list containing all of
    the synapse objects in the Datamap. This implemention is prone to change in the future as more stuff will be added.

    :param whole_datamap: The disposition of the molecules in the sample. This represents the whole sample, from which
                          only a region will be imaged (roi). (numpy array)
    :param datamap_pixelsize: The size of a pixel of the datamap. (m)
    :param synapses: The list of synapses present in the whole_datamap
    """

    def __init__(self, whole_datamap, datamap_pixelsize, synapses):
        super().__init__(whole_datamap, datamap_pixelsize)
        # add flat synapses list as attribute
        self.synapses = synapses
        self.contains_sub_datamaps = {"base": True,
                                      "flashes": False}
        # self.sub_datamaps_dict = {}
        self.sub_datamaps_idx_dict = {}

    def __setitem__(self, key, value):
        if key == "flashes":
            self.sub_datamaps_idx_dict[key] = value
            self.sub_datamaps_dict[key] = self.flash_tstack[value]
        elif key == "base":
            pass

    def create_t_stack_dmap(self, acq_time, pixel_dwelltime, fwhm_step_sec_correspondance, curves_path,
                            probability):
        """
        Generates the flashes for the TemporalDatamap. Updates the dictionnaries to confirm that flash subdatamaps exist
        and to initialize the flash time step at 0. Generates a flash_tstack, a 3D array containing the evolution
        of the flashes for every time step. For time step t, the whole_datamap is thus base + flash_tstack[t]
        :param acq_time: The time for which the acquisition will last, determines how many flash steps will occur. (s)
        :param pixel_dwelltime: VERIFY IF I SHOULD BE USING THE MIN_PDT OR THE ACQ PDT. PROB THE MIN PDT RIGHT?
        :param fwhm_step_sec_correspondance: Tuple containing the correspondance between the width of the FWHM of a
                                             a flash in arbitrary time step units, and how long we want that FWHM to
                                             last. Usually (10, 1.5) is used. MODIFY THIS SO THIS IS A DEFAULT VALUE.
        :param curves_path: Path to the .npy file of the light curves being sampled in order to generate random
                            flashes.
                           HUGE .tif FILE WHICH I WILL ONLY USE FOR EXTRACTING SMALL ROIs.
        :param probability: The probability of a flash starting on a synapse.
        """
        synapse_flashing_dict, synapse_flash_idx_dict, synapse_flash_curve_dict, isolated_synapses_frames = \
            utils.generate_synapse_flash_dicts(self.synapses, self.whole_datamap[self.roi].shape)
        n_flash_updates, _ = utils.compute_time_correspondances((fwhm_step_sec_correspondance[0],
                                                                fwhm_step_sec_correspondance[1]), acq_time,
                                                                pixel_dwelltime, mode="flash")
        # la base_datamap n'est pas créée tant que set_roi n'a pas été call
        self.sub_datamaps_dict["base"] = self.base_datamap
        self.flash_tstack = numpy.zeros((n_flash_updates + 1, *self.whole_datamap.shape), dtype=numpy.int32)
        for i in range(n_flash_updates):
            synapse_flashing_dict, synapse_flash_idx_dict, \
            synapse_flash_curve_dict, temp_dmap = utils.flash_routine(self.synapses, probability, synapse_flashing_dict,
                                                                      synapse_flash_idx_dict, curves_path,
                                                                      synapse_flash_curve_dict,
                                                                      isolated_synapses_frames,
                                                                      copy.deepcopy(self))   # si je copie pas ça chie

            self.flash_tstack[i] = temp_dmap - self.base_datamap
        self.flash_tstack[-1] = temp_dmap - self.base_datamap   # le petit dernier pour la route
        self.contains_sub_datamaps["flashes"] = True
        self.sub_datamaps_idx_dict["flashes"] = 0
        self.sub_datamaps_dict["flashes"] = self.flash_tstack[0]

    def bleach_future(self, indices, bleached_sub_datamaps_dict):
        """
        Takes a bleached datamp and its unbleached counterpart to apply the bleaching to future datamaps
        :param flash_idx: The index of the most recent acquisition, to determine from which point forward we bleach.
        """
        what_bleached = self.flash_tstack[indices["flashes"]] - bleached_sub_datamaps_dict["flashes"]
        self.flash_tstack[indices["flashes"]] = bleached_sub_datamaps_dict["flashes"]
        # UPDATE THE FUTURE
        with numpy.errstate(divide='ignore', invalid='ignore'):
            flash_survival = bleached_sub_datamaps_dict["flashes"] / self.flash_tstack[indices["flashes"]]
        flash_survival[numpy.isnan(flash_survival)] = 1
        self.flash_tstack[indices["flashes"] + 1:] -= what_bleached
        self.flash_tstack[indices["flashes"] + 1:] = numpy.multiply(
            self.flash_tstack[indices["flashes"] + 1:],
            flash_survival)
        self.flash_tstack[indices["flashes"] + 1:] = numpy.rint(
            self.flash_tstack[indices["flashes"] + 1:])
        self.flash_tstack[indices["flashes"] + 1:] = numpy.where(
            self.flash_tstack[indices["flashes"] + 1:] < 0,
            0, self.flash_tstack[indices["flashes"] + 1:])
        self.whole_datamap += self.flash_tstack[indices["flashes"]]

    def update_whole_datamap(self, flash_idx):
        """
        This method will be used to update de whole datamap using the indices of the sub datamaps.
        Whole datamap is the base datamap + all the sub datamaps (for flashes, diffusion, etc).
        :param flash_idx: The index of the most recent acquisition.
        """
        self.whole_datamap = self.base_datamap + self.flash_tstack[flash_idx]

    def update_dicts(self, indices):
        """
        Method used to update the dicts of the temporal datamap
        :param indices: A dict containing the indices of the time step for the different temporal sub datamaps (so far
                        only flashes).
        """
        self.sub_datamaps_idx_dict = indices
        self.sub_datamaps_dict["flashes"] = self.flash_tstack[indices["flashes"]]<|MERGE_RESOLUTION|>--- conflicted
+++ resolved
@@ -696,13 +696,8 @@
     :param fluo: A :class:`~pysted.base.Fluorescence` object describing the
                  fluorescence molecules to be used.
     '''
-<<<<<<< HEAD
-
-    def __init__(self, excitation, sted, detector, objective, fluo):
-=======
-    
+
     def __init__(self, excitation, sted, detector, objective, fluo, load_cache=False):
->>>>>>> f237ee46
         self.excitation = excitation
         self.sted = sted
         self.detector = detector
@@ -711,19 +706,11 @@
 
         # caching system
         self.__cache = {}
-<<<<<<< HEAD
-        try:
-            # Tries loading the previous cached file
-            self.__cache = pickle.load(open(".microscope_cache.pkl", "rb"))
-        except FileNotFoundError:
-            pass
-=======
         if load_cache:
             try:
                 self.__cache = pickle.load(open(".microscope_cache.pkl", "rb"))
             except FileNotFoundError:
                 pass
->>>>>>> f237ee46
 
         # This will be used during the acquisition routine to make a better correspondance
         # between the microscope acquisition time steps and the Ca2+ flash time steps
@@ -742,11 +729,7 @@
 
         datamap_pixelsize_nm = int(datamap_pixelsize * 1e9)
         return datamap_pixelsize_nm in self.__cache
-<<<<<<< HEAD
-
-=======
-    
->>>>>>> f237ee46
+
     def cache(self, datamap_pixelsize, save_cache=False):
         '''Compute and cache the excitation and STED intensities, and the
         fluorescence PSF. These intensities are computed with a power of 1 W
