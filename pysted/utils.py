
'''
This module contains utilitary functions that used across pySTED.

Code written by Benoit Turcotte, benoit.turcotte.4@ulaval.ca, October 2020
For use by FLClab (@CERVO) authorized people
'''

import numpy
import numpy as np
import scipy, scipy.constants, scipy.integrate

# import mis par BT
import math
import random
import warnings
import tifffile
<<<<<<< HEAD
import os
=======
import multiprocessing
>>>>>>> 7f1041b7

# import mis par BT pour des tests :)
from matplotlib import pyplot
import time
from pysted import temporal, raster
from scipy.spatial.distance import cdist
from tqdm.auto import tqdm, trange


def approx_binomial(n, p, size=None):
    '''Sample (64-bit) from a binomial distribution using the normal approximation.

    :param n: The number of trials (int or array of ints).
    :param p: The probability of success (float).
    :param size: The shape of the output (int or tuple of ints, optional).
    :returns: 64-bit int or array of 64-bit ints.
    '''
    is_0 = n == 0
    n[is_0] = 1
    gaussian = numpy.random.normal(n*p, numpy.sqrt(n*p*(1-p)), size=size)
    gaussian[is_0] = 0
    gaussian[gaussian < 0] = 0
    # add the continuity correction to sample at the midpoint of each integral bin
    gaussian += 0.5
    if size is not None:
        binomial = gaussian.astype(numpy.int64)
    else:
        # scalar
        binomial = int(gaussian)
    return binomial


def cart2pol(x, y):
    '''Convert the polar coordinates corresponding to the given cartesian
    coordinates.

    :param x: The :math:`x` cartesian coordinate.
    :param y: The :math:`y` cartesian coordinate.
    :returns: A tuple of the angle :math:`\\theta` and the lenght :math:`rho`.
    '''
    theta = numpy.arctan2(y, x)
    rho = numpy.sqrt(x**2 + y**2)
    return theta, rho


def complex_quadrature(func, a, b, args):
    '''Integrate a complex integrand using the Gauss-Kronrod quadrature.

    :param func: The function to integrate.
    :param a: The lower bound of the integration.
    :param b: The upper bound of the integration.
    :param args: Additionals arguments of the function to integrate.
    :returns: The integration result as a complex number.
    '''
    def real_func(x, args):
        return scipy.real(func(x, args))
    def imag_func(x, args):
        return scipy.imag(func(x, args))
    real_integral = scipy.integrate.quad(real_func, a, b, args)
    imag_integral = scipy.integrate.quad(imag_func, a, b, args)
    return real_integral[0] + 1j * imag_integral[0]


def fwhm(values):
    '''Compute the full width at half maximum of the Gaussian-shaped values.

    :param values: An array of values describing a Gaussian shape.
    :returns: The full width at half maximum.
    '''
    hm = numpy.max(values) / 2
    idx_max = numpy.argmax(values)
    for i, _ in enumerate(values[:-1]):
        if values[i+1] >= hm:
            return (idx_max - i) * 2
    raise Exception("The shape is not Gaussian, FWHM cannot be computed.")


def fwhm_donut(values):
    '''Compute the full width at half maximum of the donut-shaped values.

    :param values: An array of values describing a donut shape.
    :returns: A tuple of the outer and inner width at half maximum.
    '''
    hm = numpy.max(values) / 2
    idx_max = numpy.argmax(values)
    idx_min = numpy.argmin(values)
    for i, _ in enumerate(values[:-1]):
        if values[i+1] >= hm:
            # return big ray and small ray
            return idx_min - i, idx_min - (idx_max + idx_max - i)
    raise Exception("The shape of the donut is wrong, FWHM cannot be computed.")


def pinhole(radius, pixelsize, n_pixels=None):
    '''Return a pinhole mask.

    :param radius: The radius of the pinhole (m).
    :param pixelsize: The size of a pixel (m).
    :param n_pixels: The (optional) number of pixels (default: size of the
                     pinhole).
    '''
    if n_pixels is None:
        n_pixels = int(radius / pixelsize) * 2 + 1 # odd number of pixels
    center = int(n_pixels / 2)
    # n_pixels x n_pixels arrays containing the x and y coordinates as values
    xx, yy = numpy.mgrid[:n_pixels, :n_pixels]
    # a circle is the squared distance to the center point
    circle = numpy.sqrt((xx - center)**2 + (yy - center)**2)
    return (circle <= radius / pixelsize)


def rescale(data, factor):
    '''Rescale the *data* container (and content) given the ratio between the
    current container unit size and the new container unit size.


    Example::

        >>> data_10nm = numpy.array([[1, 0, 0, 0],
                                     [0, 1, 0, 0],
                                     [0, 0, 0, 0],
                                     [0, 0, 0, 0]])
        >>> rescale(data_10nm, 2) # rescale to 20 nm size
        numpy.array([[2, 0],
                     [0, 0]])

    :param data: A 2D array.
    :param factor: The ratio between the original container units and the new
                   container units.
    :returns: A 2D array.
    '''
    assert factor > 0, "The rescale factor must be positive!"
    new_data_h = int(data.shape[0] // factor)
    new_data_w = int(data.shape[1] // factor)
    new_data = numpy.zeros((new_data_h, new_data_w), dtype=data.dtype)
    for y in range(new_data_h):
        y_old_start = int(y * factor)
        y_old_end = int(y_old_start + factor)
        for x in range(new_data_w):
            x_old_start = int(x * factor)
            x_old_end = int(x_old_start + factor)
            new_data[y, x] = numpy.sum(data[y_old_start:y_old_end,
                                            x_old_start:x_old_end])
    return new_data


def resize(*images):
    '''Resize images to the shape of the largest (pad with zeros).

    :param images: Square shaped images.
    :returns: A tuple of copies of the given *images* resized to the size of the
              largest input image.
    '''
    def fit(small_image, large_image):
        '''Pad with zeros and return a small image to fit a larger image,
        assuming square shaped images.
        '''
        half_small = int(small_image.shape[0] / 2)
        half_large = int(large_image.shape[0] / 2)
        pad = half_large - half_small
        return numpy.pad(small_image, ((pad, pad), (pad, pad)), "constant")

    sizes = [image.shape[0] for image in images]
    idx = numpy.argmax(sizes)
    largest_image = images[idx]
    new_images = [fit(image, largest_image) if i != idx else largest_image
                  for i, image in enumerate(images)]
    return tuple(new_images)


def inverse(x, a=1):
    '''Evaluate the inverse function :math:`1 / (a x + 1)`.

    :param x: An integer or array.
    :param a: The scale of *x*.
    :returns: The result of the function, same shape as *x*.
    '''
    return 1 / (a * x + 1)


def inverse_exponential(x, a=1):
    '''Evaluate the inverse function :math:`1 / e^{ax}`.

    :param x: An integer or array.
    :param a: The scale of *x*.
    :returns: The result of the function, same shape as *x*.
    '''
    return 1 / (numpy.exp(a * x))


def exponential(x, a):
    return numpy.exp(-a * x)


def stack(datamap, data):
    '''Compute a new frame consisting in a replication of the given *data*
    centered at every positions and multiplied by the factors given in the
    *datamap*.

    Example::

        >>> datamap = numpy.array([[2, 0, 0, 0],
                                   [0, 0, 0, 0],
                                   [0, 0, 0, 0],
                                   [0, 0, 0, 0]])
        >>> data = numpy.array([[1, 2, 1],
                                [2, 3, 2],
                                [1, 2, 1]])
        >>> utils.stack(datamap, data)
        numpy.array([[6, 4, 0, 0],
                     [4, 2, 0, 0],
                     [0, 0, 0, 0],
                     [0, 0, 0, 0]])

    :param datamap: A 2D array indicating how many data are positioned in every
    :param data: A 2D array containing the data to replicate.
    :returns: A 2D array shaped like *datamap*.
    *** EN DATE DU 23/09 CETTE FONCTION N'EST PAS UTILISÉE NUL PART ***
    *** JE VAIS TOUT DE MÊME LA GARDER, CAR C'EST LA RÉFÉRENCE ORIGINALES POUR TOUTES LES FONCTIONS STACK ***
    '''
    h_pad, w_pad = int(data.shape[0] / 2) * 2, int(data.shape[1] / 2) * 2
    frame = numpy.zeros((datamap.shape[0] + h_pad, datamap.shape[1] + w_pad))
    positions = numpy.where(datamap > 0)
    numbers = datamap[positions]
    for nb, y, x in zip(numbers, *positions):
        frame[y:y+h_pad+1, x:x+w_pad+1] += data * nb
    return frame[int(h_pad/2):-int(h_pad/2), int(w_pad/2):-int(w_pad/2)]


def stack_btmod_definitive(datamap, data, data_pixelsize, img_pixelsize, pixel_list):
    '''Compute a new frame consisting in a replication of the given *data*
    centered at every positions and multiplied by the factors given in the
    *datamap*.

    Example::

        >>> datamap = numpy.array([[2, 0, 0, 0],
                                   [0, 0, 0, 0],
                                   [0, 0, 0, 0],
                                   [0, 0, 0, 0]])
        >>> data = numpy.array([[1, 2, 1],
                                [2, 3, 2],
                                [1, 2, 1]])
        >>> utils.stack(datamap, data)
        numpy.array([[6, 4, 0, 0],
                     [4, 2, 0, 0],
                     [0, 0, 0, 0],
                     [0, 0, 0, 0]])

    :param datamap: A 2D array indicating how many data are positioned in every
    :param data: A 2D array containing the data to replicate.
    :param data_pixelsize: Length of a pixel in the datamap (m)
    :param img_pixelsize: Distance the laser moves in between each application of data. Must be a multiple of the
                          data_pixelsize (m)
    :param pixel_list: List of pixels on which we want to do the acquisition.
    :returns: A 2D array shaped like *datamap*.
    *** CALLED ONCE IN microscope.get_signal WHEN A PIXEL LIST IS PASSED (23/09) ***
    '''
    filtered_pixel_list = pixel_list_filter(datamap, pixel_list, img_pixelsize, data_pixelsize)
    h_pad, w_pad = int(data.shape[0] / 2) * 2, int(data.shape[1] / 2) * 2
    modif_returned_array = numpy.zeros((datamap.shape[0] + h_pad, datamap.shape[1] + w_pad))
    padded_datamap = numpy.pad(numpy.copy(datamap), h_pad // 2, mode="constant", constant_values=0)

    for (row, col) in filtered_pixel_list:
        modif_returned_array[row:row + h_pad + 1, col:col + w_pad + 1] += data * padded_datamap[row:row + h_pad + 1,
                                                                                                col:col + w_pad + 1]

        # modif_returned_array[row:row + h_pad + 1, col:col + w_pad + 1] += data * datamap[row, col]
    return modif_returned_array[int(h_pad / 2):-int(h_pad / 2), int(w_pad / 2):-int(w_pad / 2)]


def pixel_sampling(datamap, mode="all"):
    '''
    Function to test different pixel sampling methods, instead of simply imaging pixel by pixel
    :param datamap: A 2D array of the data to be imaged, used for its shape.
    :param mode: A keyword to determine the order of pixels in the returned list. By default, all pixels are added in a
                 raster scan (left to right, row by row) order.
    :returns: A list containing all the pixels in the order in which we want them to be imaged.
    '''
    pixel_list = []
    if mode == "all":
        for row in range(datamap.shape[0]):
            for col in range(datamap.shape[1]):
                pixel_list.append((row, col))
    elif mode == "checkers":
        # TODO: ajouter checker_size comme param au lieu de hard codé ici
        # TODO: regarder s'il y a une manière plus efficace de faire ça
        checkers = numpy.zeros((datamap.shape[0], datamap.shape[1]))
        cell_size = 8

        even_row = True
        cell_white = False
        for row in range(0, checkers.shape[0], cell_size):
            for col in range(0, checkers.shape[0], cell_size):
                cell_white = not cell_white
                if even_row:
                    if cell_white:
                        checkers[row:row + cell_size, col: col + cell_size] = 1
                if not even_row:
                    if not cell_white:
                        checkers[row:row + cell_size, col: col + cell_size] = 1
            even_row = not even_row

        for row in range(datamap.shape[0]):
            for col in range(datamap.shape[1]):
                if checkers[row, col] == 1:
                    pixel_list.append((row, col))
    elif mode == "forsenCD":
        positions = numpy.where(datamap > 0)
        pixel_list = list(zip(positions[0], positions[1]))
    elif mode == "besides":
        pixel_list = []
        positions = numpy.where(datamap > 0)
        molecules = list(zip(positions[0], positions[1]))
        padded_datamap = numpy.pad(numpy.zeros(datamap.shape), 1, mode="constant")
        verif_matrix = numpy.zeros(datamap.shape)
        for (row, col) in molecules:
            interim_pixel_list = []
            xd = numpy.where(datamap[row-1:row+2, col-1:col+2] == 0)
            interim_pixel_list.append(list(zip(xd[0], xd[1])))
            interim_pixel_list = interim_pixel_list[0]
            for pixel in interim_pixel_list:
                if verif_matrix[pixel[0] + row - 1, pixel[1] + col - 1] == 0:
                    pixel_list.append((pixel[0] + row - 1, pixel[1] + col - 1))
                verif_matrix[pixel[0] + row - 1, pixel[1] + col - 1] = 1
    else:
        print(f"list_mode = {mode} is not valid, retard")

    return pixel_list


def pxsize_comp2(img_pixelsize, data_pixelsize):
    """
    Try number 2 for my float comparison function that hopefully will give the right values this time :)
    :param img_pixelsize: Acquisition pixel size. Has to be a multiple of data_pixelsize (m).
    :param data_pixelsize: Raw data pixelsize (m).
    :returns: Integer values of the pixelsizes which can later be used to compute ratios and stuff :)
    """
    # test = img_pixelsize / data_pixelsize
    # test_int = int(img_pixelsize / data_pixelsize)
    # test3 = img_pixelsize % data_pixelsize
    # if img_pixelsize < data_pixelsize or not math.isclose(test3, 0):
    #     raise Exception("img_pixelsize has to be a multiple of data_pixelsize")
    img_pixelsize_int = float(str(img_pixelsize)[0: str(img_pixelsize).find('e')])
    data_pixelsize_int = float(str(data_pixelsize)[0: str(data_pixelsize).find('e')])
    img_pixelsize_exp = int(str(img_pixelsize)[str(img_pixelsize).find('e') + 1:])
    data_pixelsize_exp = int(str(data_pixelsize)[str(data_pixelsize).find('e') + 1:])
    exp = img_pixelsize_exp - data_pixelsize_exp
    img_pixelsize_int *= 10 ** exp
    # img_pixelsize_int = int(img_pixelsize_int)
    # data_pixelsize_int = int(data_pixelsize_int)
    test3 = img_pixelsize_int % data_pixelsize_int
    if img_pixelsize < data_pixelsize or not math.isclose(test3, 0):
        raise Exception("img_pixelsize has to be a multiple of data_pixelsize")
    return img_pixelsize_int, data_pixelsize_int


def pxsize_comp_array_maker(img_pixelsize, data_pixelsize, datamap):
    """
    Function which utilizes the ratio between the image pixelsize and the datamap pixelsize to create an appropriatly
    sized output datamap for a normal raster scan acquisition with ratio jumps between laser applications. This assures
    that the laser application is placed in the appropriate acquisition output pixel.
    :param img_pixelsize: The image pixelsize (m)
    :param data_pixelsize: The datamap pixelsize (m)
    :param datamap: The datamap on which the acquisition is made
    :returns: An empty datamap of shape (ceil(datamap.shape[0] / ratio), ceil(datamap.shape[1] / ratio))
    """
    img_pixelsize_int, data_pixelsize_int = pxsize_comp2(img_pixelsize, data_pixelsize)
    ratio = img_pixelsize_int / data_pixelsize_int
    nb_rows = int(numpy.ceil(datamap.shape[0] / ratio))
    nb_cols = int(numpy.ceil(datamap.shape[1] / ratio))
    datamap_to_fill = numpy.zeros((nb_rows, nb_cols))
    return datamap_to_fill


def pxsize_grid(img_pixelsize, data_pixelsize, datamap):
    """
    Function which creates a grid of the pixels which can be iterated on based on the ratio between img_pixelsize and
    data_pixelsize. Imagine the laser is fixed on a grid and can only make discrete movements, and this grid size is
    determined by the ratio
    :param img_pixelsize: Size of the minimum distance the laser must do between acquisitions (m). Must be a multiple of
                          data_pixelsize.
    :param data_pixelsize: Size of a pixel of the datamap (m).
    :param datamap: Raw molecule dispotion on which we wish to do an acquisition.
    :returns: A list of the pixels which can be iterated on (?)
    """
    img_pixelsize_int, data_pixelsize_int = pxsize_comp2(img_pixelsize, data_pixelsize)
    ratio = int(img_pixelsize_int / data_pixelsize_int)

    valid_pixels = []
    for row in range(0, datamap.shape[0], ratio):
        for col in range(0, datamap.shape[1], ratio):
            valid_pixels.append((row, col))

    return valid_pixels


def pxsize_ratio(img_pixelsize, data_pixelsize):
    """
    Computes the ratio between the acquisition pixel size and the datamap pixel size
    :param img_pixelsize: Minimum distance the laser must move during application. Multiple of data_pixelsize (m).
    :param data_pixelsize: Size of a pixel in the datamap (m).
    :returns: the ratio between pixel sizes
    """
    img_pixelsize_int, data_pixelsize_int = pxsize_comp2(img_pixelsize, data_pixelsize)
    ratio = int(img_pixelsize_int / data_pixelsize_int)
    return ratio


def mse_calculator(array1, array2):
    """
    Compute the RMS between two arrays. Must be of same size
    :param array1: First array
    :param array2: Second array
    :returns: Mean squarred error of the 2 arrays
    """
    # jpourrais mettre un ti qqchose ici pour vérifier si les 2 arrays ont la même forme, jsp si c'est nécessaire
    array_diff = numpy.absolute(array1 - array2)
    array_diff_squared = numpy.square(array_diff)
    mean_squared_error = float(numpy.sum(array_diff_squared) / (array1.shape[0] * array1.shape[1]))
    return mean_squared_error


def pixel_list_filter(datamap, pixel_list, img_pixelsize, data_pixelsize, output_empty=False):
    """
    Function to pre-filter a pixel list. Depending on the ratio between the data_pixelsize and acquisition pixelsize,
    a certain number of pixels must be skipped between laser applications.
    :param pixel_list: The list of pixels passed to the acquisition function, which needs to be filtered
    :param img_pixelsize: The acquisition pixelsize (m)
    :param data_pixelsize: The data pixelsize (m)
    :param output_empty: Bool to allow (or not) this function to return an empty pixel list
    :returns: A filtered version of the input pixel_list, from which the pixels which can't be iterated over due to the
              pixel sizes have been removed
    """
    # figure out valid pixels to iterate on based on ratio between pixel sizes
    # imagine the laser is fixed on a grid, which is determined by the ratio
    valid_pixels_grid = pxsize_grid(img_pixelsize, data_pixelsize, datamap)

    # if no pixel_list is passed, use valid_pixels_grid to figure out which pixels to iterate on
    # if pixel_list is passed, keep only those which are also in valid_pixels_grid
    if pixel_list is None:
        pixel_list = valid_pixels_grid
    else:
        valid_pixels_grid_matrix = numpy.zeros(datamap.shape)
        nb_valid_pixels = 0
        for (row, col) in valid_pixels_grid:
            valid_pixels_grid_matrix[row, col] = 1
            nb_valid_pixels += 1
        pixel_list_matrix = numpy.zeros(datamap.shape)
        for idx, (row, col) in enumerate(pixel_list):
            pixel_list_matrix[row, col] += idx + 1
            if row == datamap.shape[0] - 1 and col == datamap.shape[1] - 1:
                break
        final_valid_pixels_matrix = pixel_list_matrix * valid_pixels_grid_matrix
        if numpy.array_equal(final_valid_pixels_matrix, numpy.zeros(datamap.shape)):
            if output_empty:
                return pixel_list
            else:
                warnings.warn(" \nNo pixels in the list passed is valid given the ratio between pixel sizes, \n"
                              "Iterating on valid pixels in a raster scan instead.")
                pixel_list = valid_pixels_grid  # itérer sur les pixels valides seulement
        else:
            pixel_list_interim = numpy.argsort(final_valid_pixels_matrix, axis=None)
            pixel_list_interim = numpy.unravel_index(pixel_list_interim, datamap.shape)
            pixel_list = [(pixel_list_interim[0][i], pixel_list_interim[1][i])
                          for i in range(len(pixel_list_interim[0]))]
            pixel_list = pixel_list[-numpy.count_nonzero(final_valid_pixels_matrix):]

    return pixel_list


def symmetry_verifier(array, direction="vertical", plot=False):
    """
    Verifies if the given array is symmetrical along the vertical or horizontal direction
    :param array: Array to be verified for symmetry
    :param direction: Direction along which to verify the symmetry. Vertical to see upper vs lower half, Horizontal to
                      see left vs right half.
    :param plot: Determines whether or not graphs of array and its symmetry will be displayed.
    :returns: Array(s) displaying the symmetry
    """

    direction_lc = direction.lower()
    valid_directions = ["vertical", "horizontal"]
    if direction_lc not in valid_directions:
        raise Exception(f"{direction} is not a valid direction, valid directions are {valid_directions}")

    nb_rows, nb_cols = array.shape
    if direction_lc == "vertical":
        if nb_rows % 2 == 0:
            halfway = nb_rows // 2
            upper_half = array[0:halfway, :]
            lower_half = array[halfway:, :]
        else:
            halfway = nb_rows // 2 + 1
            upper_half = array[0:halfway, :]
            lower_half = array[halfway - 1:, :]
        symmetry = upper_half - numpy.flip(lower_half, 0)
    elif direction_lc == "horizontal":
        if nb_cols % 2 == 0:
            halfway = nb_cols // 2
            left_half = array[:, 0:halfway]
            right_half = array[:, halfway:]
        else:
            halfway = nb_cols // 2 + 1
            left_half = array[:, 0:halfway]
            right_half = array[:, halfway - 1:]
        symmetry = left_half - numpy.flip(right_half, 1)
    else:
        # forbidden zone, shouldn't go there ever because of previous error handling
        raise Exception(f"Forbidden zone, call BT if you get here")

    if plot:
        fig, axes = pyplot.subplots(1, 2)

        base_imshow = axes[0].imshow(array)
        axes[0].set_title(f"Base input array")
        fig.colorbar(base_imshow, ax=axes[0], fraction=0.04, pad=0.05)

        symmetry_imshow = axes[1].imshow(symmetry)
        axes[1].set_title(f"{direction_lc.capitalize()} symmetry verification")
        fig.colorbar(symmetry_imshow, ax=axes[1], fraction=0.04, pad=0.05)

        pyplot.show()

    return symmetry


def array_padder(base, laser, pad_value=0):
    """
    Function used to pad an array (base) according to the size of the secondary array being iterated over it (laser).
    :param base: Base array on which we wish to iterate another array.
    :param laser: Secondary array which will be iterated over the base array. Axes have to be of odd lengths in order
                  for it to have a well defined single pixel center.
    :param pad_value: Value of the padded region.
    :returns: Padded version of the base array, along with the number of added rows and columns
    """

    laser_rows, laser_cols = laser.shape
    if laser_rows % 2 == 0 or laser_cols % 2 == 0:
        raise Exception(f"Laser shape has to be odd in order to have a well defined single pixel center")
    rows_pad, cols_pad = laser_rows // 2, laser_cols // 2
    padded_base = numpy.pad(base, ((rows_pad, rows_pad), (cols_pad, cols_pad)), 'constant', constant_values=pad_value)
    return padded_base, rows_pad, cols_pad


def pad_values(laser):
    """
    Returns the minimum necessary rows, cols to pad an array with if we want to iterated over all of it with a laser
    :param laser: Array of the shape of the laser which we want to iterated over a datamap.
    :returns: rows_pad, cols_pad, the number of rows and columns we need to pad the array with.
    """
    rows_pad, cols_pad = laser.shape[0] // 2, laser.shape[1] // 2
    return rows_pad, cols_pad


def array_unpadder(padded_base, laser):
    """
    Function used to unpad a padded array (padded_base) according to the size of the secondary array being iterated over
    it (laser).
    :param padded_base: Padded Base array which we wish to unpad.
    :param laser: Secondary array which has been iterated over padded_base. Axes have to be of odd lengths in order for
                  it to have a well defined single pixel center.
    :returns: An unpadded version of the padded_base.
    """

    laser_rows, laser_cols = laser.shape
    if laser_rows % 2 == 0 or laser_cols % 2 == 0:
        raise Exception(f"Laser shape has to be odd in order to have a well defined single pixel center")
    rows_pad, cols_pad = laser_rows // 2, laser_cols // 2
    # laser_received[int(h_pad / 2):-int(h_pad / 2), int(w_pad / 2):-int(w_pad / 2)]
    unpadded_base = padded_base[rows_pad:-rows_pad, cols_pad:-cols_pad]
    return unpadded_base


def datamap_generator(shape, sources, molecules, random_state=None):
    """
    Function to generate a datamap with randomly located molecules.
    :param shape: A tuple representing the shape of the datamap. If only 1 number is passed, a square datamap will be
                  generated.
    :param sources: Number of molecule sources to be randomly placed on the datamap.
    :param molecules: Average number of molecules contained on each source. The actual number of molecules will be
                      determined by poisson sampling.
    :param random_state: Sets the seed of the random number generator.
    :returns: A datamap containing the randomly placed molecules
    """
    numpy.random.seed(random_state)
    if type(shape) == int:
        shape = (shape, shape)
    datamap = numpy.zeros(shape)
    for i in range(sources):
        row, col = numpy.random.randint(0, shape[0]), numpy.random.randint(0, shape[1])
        datamap[row, col] = numpy.random.poisson(molecules)

    return datamap


def molecules_symmetry(pre_bleach, post_bleach):
    """
    Function to compare the ratio of surviving molecules in the upper vs lower half of a datamap.
    :param pre_bleach: The datamap before bleaching it.
    :param post_bleach: The datamap after bleaching it.
    :returns: Ratio of molecules surviving bleach, split between upper half and lower half
    """
    # We have to compare the same datamap before and after applying lasers on it, so the shape has to be the same
    if pre_bleach.shape != post_bleach.shape:
        raise ValueError("Both pre and post bleach datamaps need to be of the same shape")

    # if there is an odd number of rows, the last row of the upper half will be the first row of the lower half
    if pre_bleach.shape[0] % 2 == 0:
        pre_bleach_uhm = numpy.sum(pre_bleach[0:pre_bleach.shape[0] // 2, :])
        pre_bleach_lhm = numpy.sum(pre_bleach[pre_bleach.shape[0] // 2:, :])
        post_bleach_uhm = numpy.sum(post_bleach[0:post_bleach.shape[0] // 2, :])
        post_bleach_lhm = numpy.sum(post_bleach[post_bleach.shape[0] // 2:, :])
    else:
        pre_bleach_uhm = numpy.sum(pre_bleach[0:pre_bleach.shape[0] // 2 + 1, :])
        pre_bleach_lhm = numpy.sum(pre_bleach[pre_bleach.shape[0] // 2:, :])
        post_bleach_uhm = numpy.sum(post_bleach[0:post_bleach.shape[0] // 2 + 1, :])
        post_bleach_lhm = numpy.sum(post_bleach[post_bleach.shape[0] // 2:, :])

    uh_ratio = post_bleach_uhm / pre_bleach_uhm
    lh_ratio = post_bleach_lhm / pre_bleach_lhm
    return uh_ratio, lh_ratio


def molecules_survival(pre_bleach, post_bleach):
    """
    Returns the ratio of surviving molecules
    :param pre_bleach: The datamap before bleaching it.
    :param post_bleach: The datamap after bleaching it.
    :return: Ratio of molecules surviving bleach
    """
    return numpy.sum(post_bleach) / numpy.sum(pre_bleach)


def float_to_array_verifier(float_or_array, shape):
    """
    This function serves to verify if a certain input is a float or an array. If it is a float, it will return an array
    of shape (shape) filled with the float value. If it is an array, it will verify if it is of the appropriate shape.
    If it is neither, it will return an error
    :param float_or_array: Either a float or an array containing floats
    :param shape: The shape we want for our array (tuple)
    :returns: An array of the appropriate shape
    """
    if isinstance(float_or_array, (float, numpy.floating)):
        returned_array = numpy.ones(shape) * float_or_array
    elif type(float_or_array) is numpy.ndarray and shape == float_or_array.shape:
        returned_array = numpy.copy(float_or_array)
    else:
        raise TypeError("Has to be either a float or an array of same shape as the ROI")
    return returned_array


def dict_write_func(file, dictio):
    """
    Write a dict to a text file in a good way :)
    :param file: path of the file to write to
    :param dictio: the dictionnary we wish to write to a txt file
    """
    f = open(file, 'a')
    f.write(str(dictio))
    f.write("\n")
    f.close()


def event_reader(file):
    """
    Read events from a file containing event dictionaries and return the dicts to a listé
    :param file: Path to the txt file containing the dict for the events
    :return: A list containing the dicts of every identified event in a video
    """
    events_list = []
    f = open(file, 'r')
    lines = f.readlines()
    for line_idx, line in enumerate(lines):
        events_list.append(eval(line.strip()))
    return events_list


def add_event(file, start_frame, end_frame, start_row, end_row, start_col, end_col):
    """
    Function that allows a user to easily store an event in a file, which can later be read with the event_reader func.
    :param file: File to write the dict to. The goal is to use 1 text file to which we will write all the vents for
                 1 video.
    :param start_frame: Frame number for the start of the event
    :param start_row: Frame number for the end of the event
    :param start_col: Starting column for the left of the event
    :param end_frame: Ending column for the right of the event
    :param end_row: Starting row for the top of the event
    :param end_col: Ending row for the bottom of the event
    """
    event = {"start frame": start_frame,
             "end frame": end_frame,
             "start col": start_col,
             "end col": end_col,
             "start row": start_row,
             "end row": end_row}
    dict_write_func(file, event)


def get_light_curve(video_path, event):
    """
    Use a tif video of Ca2+ flashes along with a ROI (spatial and temporal) to convert the data to an intensity/photon
    count curve.
    :param video_path: The path to the video file from which we want to extract an event light curve (str)
    :param event: A dictionary containing the start and end info for frames, rows, columns of an event (dict)
    :return: A vector representing the mean intensity accros the frames of the event
    """
    data_vid = tifffile.imread(video_path)
    event_data = data_vid[event["start frame"]: event["end frame"],
                          event["start row"]: event["end row"],
                          event["start col"]: event["end col"]]
    mean_photons = numpy.mean(event_data, axis=(1, 2))

    return mean_photons


def rescale_data(data, to_int=True, divider=1):
    """
    Function to rescale the data (made for light curves, might be of use elsewhere) between 1 and max-min
    :param data: data to rescale.
    :param to_int: Determines whether the data is truncated to ints after being normalized. Useful for using the
                   fast acquisition function.
    :return: The data rescaled between 1 and max(data) - min(data)
    """
    b, a = numpy.max(data) - numpy.min(data), 1
    normalized = ((b - a)/divider) * ((data - numpy.min(data)) / (numpy.max(data) - numpy.min(data))) + a
    if to_int:
        normalized = normalized.astype(int)
    return normalized


def shift_data(data, peak_idx=5):
    """
    Function to shift the data (made for light curves, might be of use elsewhere) so the peak is on idx 5
    :param data: data to shift
    :param peak_idx: idx at which we want the peak to be
    :return: The shifted data
    """
    peak_arg = numpy.argmax(data)
    if peak_arg >= peak_idx:
        shifted_curve = data[peak_arg - peak_idx:]
        while len(shifted_curve) != 40:
            shifted_curve = numpy.append(shifted_curve, shifted_curve[-1])
    else:
        shifted_curve = numpy.zeros(data.shape)
        shifted_curve[:peak_idx - peak_arg] = data[0]
        shifted_curve[peak_idx - peak_arg: peak_idx] = data[:peak_arg]
        shifted_curve[peak_idx:] = data[peak_arg: - (peak_idx - peak_arg)]
    return shifted_curve


def get_avg_lightcurve(light_curves):
    """
    This function takes as input a list of light curves and processes them so they are rescaled and shifted to align
    their peaks. It then return the avg light curve as well as its standard deviation, so we can sample a light curve
    for event simulation.
    :param light_curves: list of light curves of Ca2+ flash events
    :return: the avg light curve and std of the light curve
    """
    shifted_curves = []
    for curve in light_curves:
        rescaled_curve = rescale_data(curve, to_int=False, divider=1)
        shifted_curve = shift_data(rescaled_curve, peak_idx=5)
        shifted_curves.append(shifted_curve)

    avg_shifted_curves = numpy.mean(shifted_curves, axis=0)
    std_shifted_curves = numpy.std(shifted_curves, axis=0)
    return avg_shifted_curves, std_shifted_curves


def savitzky_golay(y, window_size, order, deriv=0, rate=1):
    r"""Smooth (and optionally differentiate) data with a Savitzky-Golay filter.
    The Savitzky-Golay filter removes high frequency noise from data.
    It has the advantage of preserving the original shape and
    features of the signal better than other types of filtering
    approaches, such as moving averages techniques.
    Parameters
    ----------
    y : array_like, shape (N,)
        the values of the time history of the signal.
    window_size : int
        the length of the window. Must be an odd integer number.
    order : int
        the order of the polynomial used in the filtering.
        Must be less then `window_size` - 1.
    deriv: int
        the order of the derivative to compute (default = 0 means only smoothing)
    Returns
    -------
    ys : ndarray, shape (N)
        the smoothed signal (or it's n-th derivative).
    Notes
    -----
    The Savitzky-Golay is a type of low-pass filter, particularly
    suited for smoothing noisy data. The main idea behind this
    approach is to make for each point a least-square fit with a
    polynomial of high order over a odd-sized window centered at
    the point.
    Examples
    --------
    t = np.linspace(-4, 4, 500)
    y = np.exp( -t**2 ) + np.random.normal(0, 0.05, t.shape)
    ysg = savitzky_golay(y, window_size=31, order=4)
    import matplotlib.pyplot as plt
    plt.plot(t, y, label='Noisy signal')
    plt.plot(t, np.exp(-t**2), 'k', lw=1.5, label='Original signal')
    plt.plot(t, ysg, 'r', label='Filtered signal')
    plt.legend()
    plt.show()
    References
    ----------
    .. [1] A. Savitzky, M. J. E. Golay, Smoothing and Differentiation of
       Data by Simplified Least Squares Procedures. Analytical
       Chemistry, 1964, 36 (8), pp 1627-1639.
    .. [2] Numerical Recipes 3rd Edition: The Art of Scientific Computing
       W.H. Press, S.A. Teukolsky, W.T. Vetterling, B.P. Flannery
       Cambridge University Press ISBN-13: 9780521880688
    ----------
    ça parait tu que j'ai copy pasta cette fonction de stack overflow ou non
    """

    # try:
    #     window_size = numpy.abs(numpy.int(window_size))
    #     order = numpy.abs(numpy.int(order))
    # except ValueError, msg:
    #     raise ValueError("window_size and order have to be of type int")
    if window_size % 2 != 1 or window_size < 1:
        raise TypeError("window_size size must be a positive odd number")
    if window_size < order + 2:
        raise TypeError("window_size is too small for the polynomials order")
    order_range = range(order+1)
    half_window = (window_size -1) // 2
    # precompute coefficients
    b = numpy.mat([[k**i for i in order_range] for k in range(-half_window, half_window+1)])
    m = numpy.linalg.pinv(b).A[deriv] * rate**deriv * math.factorial(deriv)
    # pad the signal at the extremes with
    # values taken from the signal itself
    firstvals = y[0] - numpy.abs( y[1:half_window+1][::-1] - y[0] )
    lastvals = y[-1] + numpy.abs(y[-half_window-1:-1][::-1] - y[-1])
    y = numpy.concatenate((firstvals, y, lastvals))
    return numpy.convolve( m[::-1], y, mode='valid')


def sample_light_curve(light_curves):
    """
    This function allows to sample from a distribution of light curves and handles the smoothing and correcting values.
    :param light_curves: list containing the light curves we wish to do stats and sample from
    :return: A smoothed curve sampled from the distribution
    """
    avg_curve, std_curve = get_avg_lightcurve(light_curves)
    sampled_curve = numpy.random.normal(avg_curve, std_curve)
    sampled_curve = numpy.where(sampled_curve >= 1, sampled_curve, 1)
    smoothed_sampled = savitzky_golay(sampled_curve, 5, 2)   # These params give nice curves :)
    return smoothed_sampled


def flash_generator(events_curves_path, seed=None):
    """
    Generates a flash by sampling from statistics built from save light curves
    :param events_curves_path: Path to the .npy file containing the light curves
    :param seed: Sets the seed for random sampling :)
    :return: A sampled light curve
    """
    numpy.random.seed(seed)
    events_curves = numpy.load(events_curves_path)

    sampled_light_curve = sample_light_curve(events_curves)

    return sampled_light_curve


def sampled_flash_manipulations(events_curves_path, delay, rescale=True, seed=None):
    """
    Samples a light curve and modifies it to make it more prettier for training (i.e. more like the hand crafted light
    curves)
    - converts the values to ints
    - add variable delay at the start of the curve to delay the flash
    - (optional) rescales the values between [1, 28]
    :param events_curves_path: Path to the .npy file containing the light curves
    :param delay: Number of steps where the flash value stays ctw at 1 before the flash starts
    :param rescale: Whether or not the light curve will be rescaled. For now, if true, simply rescales between [1, 28]
                    because this is the value range for
    :param seed: Sets the seed for random sampling :)
    """
    numpy.random.seed(seed)
    events_curves = numpy.load(events_curves_path)

    sampled_light_curve = sample_light_curve(events_curves)

    if rescale:
        sampled_light_curve = (28 - 1) * (sampled_light_curve - sampled_light_curve.min()) / \
                                       (sampled_light_curve.max() - sampled_light_curve.min()) + 1

    sampled_light_curve = numpy.round(sampled_light_curve).astype(int)

    if type(delay) is tuple:
        delay = numpy.random.randint(delay[0], delay[1])
    if delay > 0:
        delay = numpy.ones(delay)
        sampled_light_curve = numpy.append(delay, sampled_light_curve)

    return sampled_light_curve


def hand_crafted_light_curve(delay=2, n_decay_steps=10, n_molecules_multiplier=28, end_pad=0):
    """
    Hand crafted light curve that has a more abrupt rise than sampling a light curve from real data.
    :param delay: The number of steps before the peak of the light curve.
    :param n_decay_steps: The number of steps for the light curve to return to 1
    :param n_molecules_multiplier: The value of the light curve at it's peak
    :param end_pad: The number of steps where the curve stays flat at 1 after the end of the exponential decay.
    :returns: The hand crafted light curve, which is flat at 1 until t = delay, where it peaks to n_molecs_multiplier,
              then decays back to 1 over t = n_decay_steps steps, and stays flat at 1 for end_pad + 1 steps
    """
    # why is it so hard for me to plot an exponential decay
    tau = 3
    tmax = 10
    t = np.linspace(0, tmax, n_decay_steps)
    y = n_molecules_multiplier * np.exp(-t / tau)

    # light_curve = np.ones(20)
    light_curve = np.ones(delay + n_decay_steps + end_pad)
    light_curve[delay:delay + y.shape[0]] *= y
    light_curve = numpy.where(light_curve < 1, 1, light_curve)

    return light_curve


def smooth_ramp_hand_crafted_light_curve(delay=2, n_decay_steps=10, n_molecules_multiplier=None, end_pad=0):
    """
    Hand crafted light curve that has a more abrupt rise than sampling a light curve from real data.
    :param delay: The number of steps before the peak of the light curve.
    :param n_decay_steps: The number of steps for the light curve to return to 1
    :param n_molecules_multiplier: The value of the light curve at it's peak
    :param end_pad: The number of steps where the curve stays flat at 1 after the end of the exponential decay.
    :returns: The hand crafted light curve, which is flat at 1 until t = delay, where it peaks to n_molecs_multiplier,
              then decays back to 1 over t = n_decay_steps steps, and stays flat at 1 for end_pad + 1 steps
    """
    if n_molecules_multiplier is None:
        n_molecules_multiplier = numpy.random.randint(20, 35)
    if type(n_molecules_multiplier) is tuple:
        n_molecules_multiplier = numpy.random.randint(n_molecules_multiplier[0], n_molecules_multiplier[1])

    # why is it so hard for me to plot an exponential decay
    tau = 3
    tmax = 10
    t = np.linspace(0, tmax, n_decay_steps)
    y = n_molecules_multiplier * np.exp(-t / tau)

    # light_curve = np.ones(20)
    light_curve = np.ones(delay + n_decay_steps + end_pad + 1)
    light_curve[delay] = int(0.2 * np.max(y))
    light_curve[delay + 1:delay + 1 + y.shape[0]] *= y
    light_curve = numpy.where(light_curve < 1, 1, light_curve)

    return light_curve


def generate_fiber_with_synapses(datamap_shape, fibre_min, fibre_max, n_synapses, min_dist, polygon_scale=(5, 10)):
    """
    This func allows a user to generate a fiber object and synapses attached to it.
    :param datamap_shape: shape of the image to which we will add the fiber and synapses
    :param fibre_min: min position for the fibre to start at
    :param fibre_max: max position for the fibre to start at
    :param n_synapses: number of synapses to put on the fiber
    :param min_dist: min distance we want to have between the synapses. this is to make sure we don't have overlapping
                     synapses
    :param polygon_scale: values from which the polygon size will be sampled
    :return: the fiber object and the polygon objects representing the synapses
    """
    min_array, max_array = numpy.asarray((fibre_min, fibre_min)), numpy.asarray((fibre_max, fibre_max))
    # jpense jpeux controller l'angle aussi
    fibre = temporal.Fiber(random_params={"num_points": (fibre_min, fibre_max),
                                                    "pos": [numpy.zeros((1, 2)) + min_array,
                                                            datamap_shape - max_array],
                                                    "scale": (1, 5)})
    n_added = 0
    synapse_positions = numpy.empty((0, 2))
    n_loops = 0
    while n_added != n_synapses:
        # sometimes we get infinite loops if we cant place the synapses far enough appart
        if n_loops > n_synapses * 100:
            break
        sampled_node = numpy.asarray(random.sample(list(fibre.nodes_position), 1)[0].astype(int))
        if numpy.less_equal(sampled_node, 0).any() or \
                numpy.greater_equal(sampled_node, datamap_shape - numpy.ones((1, 1))).any():
            continue
        if n_added == 0:
            synapse_positions = numpy.append(synapse_positions, sampled_node)
            synapse_positions = numpy.expand_dims(synapse_positions, 0).astype(int)
            n_added += 1
            continue
        # comparer la distance du point samplé à tous les points dans la liste
        # vérifier qu'elle est plus grande que min_distance pour tous les points déjà présents,
        # si c'est le cas, l'ajouter à la liste, sinon continuer le while :)
        else:
            sample_to_verify = numpy.expand_dims(numpy.copy(sampled_node), axis=0).astype(int)
            synapse_positions = numpy.append(synapse_positions, sample_to_verify, axis=0).astype(int)
            distances = cdist(synapse_positions, synapse_positions)
            distances[n_added, n_added] = min_dist + 1
            if numpy.less_equal(distances[n_added, :], min_dist).any():
                # at least 1 elt is closer than 10 pixels to an already present elt so remove it :)
                synapse_positions = numpy.delete(synapse_positions, n_added, axis=0)
            else:
                # good to add to the list
                n_added += 1
        n_loops += 1

    polygon_list = []
    for node in synapse_positions:
        polygon = temporal.Polygon(random_params={"pos": [node, node],
                                                  "scale": polygon_scale})
        polygon_list.append(polygon)

    return fibre, polygon_list


def generate_secondary_fibers(datamap_shape, main_fiber, n_sec, min_dist=10, sec_len=(2, 6), seed=None):
    """
    This function allows to spawn secondary fibers branching from a main fiber
    :param datamap_shape: The shape of the datamap in which the main fiber resides
    :param main_fiber: The main fiber object to which we will add secondary fiber branches
    :param n_sec: The interval for the number of secondary branches we wish to spawn (tuple)
    :param min_dist: The min distance between spawned secondary fiber, to ensure they are not all clumped
    :param sec_len: The interval for the length of the secondary fibers (tuple)
    :param seed: Random number generator seed
    :return: a list containing the secondary fiber objects
    """
    n_added = 0
    sec_fiber_positions = numpy.empty((0, 2))
    angle_at_position = []
    n_secondary = int(random.uniform(*n_sec))
    n_loops = 0
    while n_added != n_secondary:
        n_loops += 1
        if n_loops >= 100 * n_secondary:
            break
        # sampled_node = numpy.asarray(random.sample(list(main_fiber.nodes_position), 1)[0].astype(int))
        sample_idx = numpy.random.randint(len(main_fiber.nodes_position))
        sampled_node = main_fiber.nodes_position[sample_idx, :].astype(int)
        if numpy.less_equal(sampled_node, 0).any() or \
                numpy.greater_equal(sampled_node, datamap_shape - numpy.ones((1, 1))).any():
            continue
        if n_added == 0:
            sec_fiber_positions = numpy.append(sec_fiber_positions, sampled_node)
            sec_fiber_positions = numpy.expand_dims(sec_fiber_positions, 0).astype(int)
            angle_at_position.append(main_fiber.angles[sample_idx])
            n_added += 1
            continue
        else:
            sample_to_verify = numpy.expand_dims(numpy.copy(sampled_node), axis=0).astype(int)
            sec_fiber_positions = numpy.append(sec_fiber_positions, sample_to_verify, axis=0).astype(int)
            distances = cdist(sec_fiber_positions, sec_fiber_positions)
            distances[n_added, n_added] = min_dist + 1
            if numpy.less_equal(distances[n_added, :], min_dist).any():
                # at least 1 elt is closer than 10 pixels to an already present elt so remove it :)
                sec_fiber_positions = numpy.delete(sec_fiber_positions, n_added, axis=0)
            else:
                # good to add to the list
                angle_at_position.append(main_fiber.angles[sample_idx])
                n_added += 1

    sec_fibers_list = []
    for node in sec_fiber_positions:
        sec_fiber = temporal.Fiber(random_params={"num_points": sec_len,
                                                  "pos": [node, node],
                                                  "scale": (1, 3),
                                                  "angle": (- 0.25, 0.25)}, seed=seed)
        sec_fibers_list.append(sec_fiber)

    return sec_fibers_list


def generate_synapses_on_fiber(datamap_shape, main_fiber, n_syn, min_dist, synapse_scale=(5, 10)):
    """
    Generates polygon objects (representing synapses) on the main fiber
    *** add a seed? ***
    :param datamap_shape: The shape of the datamap on which the main_fiber lies
    :param main_fiber: Fiber object representing the main branch
    :param n_syn: The interval from which we will sample the number of synapses to spawn (tuple)
    :param min_dist: The minimal distance between 2 synapses, to prevent clumping
    :param synapse_scale: The interval form which we will sample each synapses' size
    :return: A list containing all the synapses on the main fiber
    """
    n_added = 0
    synapse_positions = numpy.empty((0, 2))
    n_synapses = int(random.uniform(*n_syn))
    n_loops = 0
    while n_added != n_synapses:
        n_loops += 1
        if n_loops >= 100 * n_synapses:
            break
        sampled_node = numpy.asarray(random.sample(list(main_fiber.nodes_position), 1)[0].astype(int))
        if numpy.less_equal(sampled_node, 0).any() or \
                numpy.greater_equal(sampled_node, datamap_shape - numpy.ones((1, 1))).any():
            continue
        if n_added == 0:
            synapse_positions = numpy.append(synapse_positions, sampled_node)
            synapse_positions = numpy.expand_dims(synapse_positions, 0).astype(int)
            n_added += 1
            continue
        # comparer la distance du point samplé à tous les points dans la liste
        # vérifier qu'elle est plus grande que min_distance pour tous les points déjà présents,
        # si c'est le cas, l'ajouter à la liste, sinon continuer le while :)
        else:
            sample_to_verify = numpy.expand_dims(numpy.copy(sampled_node), axis=0).astype(int)
            synapse_positions = numpy.append(synapse_positions, sample_to_verify, axis=0).astype(int)
            distances = cdist(synapse_positions, synapse_positions)
            distances[n_added, n_added] = min_dist + 1
            if numpy.less_equal(distances[n_added, :], min_dist).any():
                # at least 1 elt is closer than 10 pixels to an already present elt so remove it :)
                synapse_positions = numpy.delete(synapse_positions, n_added, axis=0)
            else:
                # good to add to the list
                n_added += 1

    synapse_list = []
    for node in synapse_positions:
        polygon = temporal.Polygon(random_params={"pos": [node, node],
                                                  "scale": synapse_scale})
        synapse_list.append(polygon)

    return synapse_list


def generate_synaptic_fibers(image_shape, main_nodes, n_sec_fibers, n_synapses, min_fiber_dist=3, min_synapse_dist=1,
                             sec_fiber_len=(10, 20), synapse_scale=(5, 5), seed=None):
    """
    This function wraps up the generation of fibers with secondary branches and synapses in a neat little package :)
    - Add variable number of synapses, distances, ?
    - Add "position identifiers" to the synapses so I can easily make them flash after
    - ??
    :param image_shape: The shape of the ROI in which we want to spawn stuff
    :param main_nodes: ???
    :param n_sec_fibers: The interval for the number of secondary fibers branching from the main fiber (tuple)
    :param n_synapses: The interval for the number of synapses (tuple)
    :param min_fiber_dist: The minimum distance separating the secondary fibers
    :param min_synapse_dist: The minimum distance separating the synapses
    :param sec_fiber_len: The interval for the lengths of the secondary fibers
    :param synapse_scale: The interval for the size of the synapses
    :param seed: Random number generator seed
    :return: An array containing the disposition of molecules corresponding to the generated shape and a list
             containing all the synapses (Polygon objects)
    """
    # generate an empty image
    image = numpy.zeros(image_shape)

    # generate the main fiber
    min_nodes, max_nodes = main_nodes[0], main_nodes[1]
    min_array, max_array = numpy.asarray((min_nodes, min_nodes)), numpy.asarray((max_nodes, max_nodes))
    fibre_rand = temporal.Fiber(random_params={"num_points": (min_nodes, max_nodes),
                                               "pos": [numpy.zeros((1, 2)) + min_array,
                                                       image.shape - max_array],
                                               "scale": (1, 5)}, seed=seed)

    # generate secondary fibers
    # ces params là devraient être ajustables
    sec_fibers = generate_secondary_fibers(image_shape, fibre_rand, n_sec_fibers, min_fiber_dist,
                                           sec_len=sec_fiber_len, seed=seed)

    # generate synapses attached to the secondary fibers
    synapses_lists = []
    for secondary_fiber in sec_fibers:
        ith_fiber_synapses = generate_synapses_on_fiber(image_shape, secondary_fiber, n_synapses, min_synapse_dist,
                                                        synapse_scale=synapse_scale)
        synapses_lists.append(ith_fiber_synapses)

    roi = ((0, 0), image_shape)  # jtrouve que la façon de gérer la shape de l'ensemble est weird
    ensemble_test = temporal.Ensemble(roi=roi)
    ensemble_test.append(fibre_rand)
    for idx, sec_fiber in enumerate(sec_fibers):
        ensemble_test.append(sec_fiber)
        for synapse in synapses_lists[idx]:
            ensemble_test.append(synapse)

    # frame = ensemble_test.return_frame()

    return ensemble_test, synapses_lists


def generate_synapse_flash_dicts(synapses_list, roi_shape):
    """
    This function is used to generate the dictionnaries needed to keep track of which synapses are flashing and where
    they are situatied in the flash and such
    :param synapses_list: The list of all the synapses in the frame (flattenened)
    :param roi_shape: The shape of the frame
    :return: synapse_flashing_dict, a dict corresponding the synapses to whether they are currently flashing or not,
             synapse_flash_idx_dict, a dict corresponding each flash to where in the light curve they are at,
             synapse_flash_curve_dict, a dict containing the light curve sampled for the flash of this synapse,
             isolated_synapses_frames, a dict containing a frame for each synapse in which only it appears and the rest
                                       is 0
    """
    synpase_flashing_dict, synapse_flash_idx_dict, synapse_flash_curve_dict, isolated_synapses_frames = {}, {}, {}, {}

    for idx_syn in range(len(synapses_list)):
        synpase_flashing_dict[idx_syn] = False
        synapse_flash_idx_dict[idx_syn] = 0
        rr, cc = synapses_list[idx_syn].return_shape(shape=roi_shape)
        isolated_synapses_frames[idx_syn] = numpy.zeros(roi_shape).astype(int)
        isolated_synapses_frames[idx_syn][rr.astype(int), cc.astype(int)] += 5

    return synpase_flashing_dict, synapse_flash_idx_dict, synapse_flash_curve_dict, isolated_synapses_frames


def generate_raster_pixel_list(n_pixels_to_add, starting_pixel, img):
    """
    Generates a pixel list of a raster scan of n_pixels_to_add pixels starting from starting_pixel
    :param n_pixels_to_add: The number of pixels for which we want to image
    :param starting_pixel: The starting point of our raster scan
    :param img: the img in which the raster scan occurs
    :return: A pixel list for the raster scan starting at starting_pixel
    """
    if starting_pixel[0] >= img.shape[0] or starting_pixel[1] >= img.shape[1]:
        raise ValueError(f"starting pixel {starting_pixel} must be within img bounds (of shape {img.shape})")
    return_list = []
    current_idx = starting_pixel
    for i in range(n_pixels_to_add):
        return_list.append(tuple(current_idx))
        current_idx[1] += 1
        if current_idx[1] >= img.shape[1]:
            current_idx[1] = 0
            current_idx[0] += 1
        if current_idx[0] >= img.shape[0]:
            current_idx[0] = 0

    return return_list


def set_starting_pixel(previous_pixel, image_shape, ratio=1):
    """
    Returns a value 1 pixel further from the last pixel of an acquisition list in an normal raster scan fashion.
    :param previous_pixel: The pixel on which the previous raster scan stopped
    :param image_shape: the shape of the ROI on which the raster scan is occuring
    :return: The pixel on which the next raster scan should start
    """
    starting_pixel = list(previous_pixel)
    starting_pixel[1] += ratio
    if starting_pixel[1] >= image_shape[1]:
        starting_pixel[1] = 0
        starting_pixel[0] += ratio
    if starting_pixel[0] >= image_shape[0]:
        starting_pixel[0] = 0

    return starting_pixel


def compute_time_correspondances(fwhm_step_sec_correspondance, acquisition_time_sec, pixel_dwelltime, mode="flash"):
    """
    This function computes how many loop steps will occur and how many pixels can be imaged for each loop step.
    So far this only works for static pixel_dwelltime, need to figure out how to make it work for varying dwell times
    per pixel or varying dwell times as in RESCue.
    :param fwhm_step_sec_correspondance: a tuple containing how large in time steps the FWHM of the mean flash is at
                                         index 0 and how large in seconds we want the FWHM to be at index 1
    :param acquisition_time_sec: How long we want to acquire on the same datamap, in seconds. This will be used to
                                 determine how many loops we need to do (float? int?)
    :param pixel_dwelltime: The pixel dwell time used by the microscope (float)
    :return: The number of pixels that can be imaged per loop and the number of loop iterations
    """

    legal_modes = ["flash", "pdt"]
    if mode.lower() not in legal_modes:
        raise ValueError(f"Mode '{mode}' is not valid")

    fwhm_time_steps, fwhm_time_secs = fwhm_step_sec_correspondance[0], fwhm_step_sec_correspondance[1]
    sec_per_time_step = fwhm_time_secs / fwhm_time_steps
    if mode == "flash":
        n_time_steps = int(acquisition_time_sec / sec_per_time_step)
        n_pixels_per_tstep = sec_per_time_step / pixel_dwelltime
        return n_time_steps, n_pixels_per_tstep
    elif mode == "pdt":
        n_time_steps = int(acquisition_time_sec / pixel_dwelltime)   # fait chier que les ordis savent pas comment math
        x_pixels_for_flash_ts = round(sec_per_time_step / pixel_dwelltime)
        return n_time_steps, x_pixels_for_flash_ts


def time_quantum_to_flash_tstep_correspondance(fwhm_step_sec_corresnpondance, time_quantum_us):
    """
    Computes the correspondance between the time quantum value (in us) and the flash time steps
    :param fwhm_step_sec_corresnpondance: A tuple containing how large in time steps the FWHM of the mean flash is at
                                          index 0 and how large in useconds we want the FWHM to be at index 1
    :param time_quantum_us: Value of the time quantum used by the master clock (in us)
    :return:
    """
    fwhm_time_usecs, fwhm_time_steps = fwhm_step_sec_corresnpondance[1], fwhm_step_sec_corresnpondance[0]
    usec_per_time_step = fwhm_time_usecs / fwhm_time_steps
    # I think in most cases, the time_quantum will be 1 us
    # I also need to make sure the fwhm_time_usecs is in usecs and is a multiple of the time_quantum_us ?
    n_time_quantums_per_flash_ts = int(usec_per_time_step / time_quantum_us)
    return n_time_quantums_per_flash_ts




def flash_routine(synapses, probability, synapse_flashing_dict, synapse_flash_idx_dict, curves_path,
                  synapse_flash_curve_dict, isolated_synapses_frames, datamap):
    """
    This function makes 1 step in a flash routine. It loops through all the synapses in a frame to determine whether
    they will start flashing (if they aren't already), or move the flash forward 1 time step if they are flashing, or
    reset the synapse if its flash is over.
    :param synapses: A list of all the synapses in the datamap
    :param probability: The probability with which a synapse will start flashing
    :param synapse_flashing_dict: The dict listing whether each synapse is flashing or not
    :param synapse_flash_idx_dict: The dict listing where in their flash each synapse is
    :param curves_path: Path to the .npy file of the light curves being sampled
    :param synapse_flash_curve_dict: The dict listing the sampled flash curve for every synapse
    :param isolated_synapses_frames: The dict listing the isolated synapse frames
    :param datamap: The datamap on which the synapses lie
    :return: The updated dicts and datamap
    """
    for idx_syn in range(len(synapses)):
        if numpy.random.binomial(1, probability) and synapse_flashing_dict[idx_syn] is False:
            # can start the flash
            synapse_flashing_dict[idx_syn] = True
            synapse_flash_idx_dict[idx_syn] = 1
            sampled_curve = flash_generator(curves_path)
            synapse_flash_curve_dict[idx_syn] = rescale_data(sampled_curve, to_int=True, divider=3)
            # pyplot.plot(synapse_flash_curve_dict[idx_syn])
            # pyplot.show()
            # exit()

        if synapse_flashing_dict[idx_syn]:
            datamap.whole_datamap[datamap.roi] -= isolated_synapses_frames[idx_syn]
            datamap.whole_datamap[datamap.roi] += isolated_synapses_frames[idx_syn] * \
                                                  synapse_flash_curve_dict[idx_syn][synapse_flash_idx_dict[idx_syn]]
            synapse_flash_idx_dict[idx_syn] += 1
            if synapse_flash_idx_dict[idx_syn] >= 40:
                synapse_flash_idx_dict[idx_syn] = 0
                synapse_flashing_dict[idx_syn] = False

    return synapse_flashing_dict, synapse_flash_idx_dict, synapse_flash_curve_dict, datamap.whole_datamap


def action_execution(action_selected, frame_shape, starting_pixel, pxsize, datamap, frozen_datamap, microscope, pdt,
                     p_ex, p_sted, intensity_map, bleach):
    """
    Executes the selected action. Handles matching the starting_pixel with the number of pixels for which we can image.
    Combines this acquisition with the previously computed intensity_map in the case where a full scan was interupted
    by a flash, for example.
    :param action_selected: The selected action (for now, either a full confocal scan (at lower resolution) or a full
                            sted scan).
    :param frame_shape: The shape of the ROI
    :param starting_pixel: The pixel at which the scan starts
    :param pxsize: The acquisition pixel size
    :param datamap: The datamap being imaged
    :param frozen_datamap: A static version of the datamap roi, NOT SURE WHY THIS IS USED IN THE WAY IT IS
    :param microscope: The microscope imageing the datamap
    :param pdt: The pixel dwelltime (either scalar or array of size frame_shape)
    :param p_ex: The excitation power (either scalar or array of size frame_shape)
    :param p_sted: The STED power (either scalar or array of size frame_shape)
    :param intensity_map: The intensity map for the previous acquisition, in case it was interrupted
    :param bleach: Bool determining whether bleaching occurs or not
    :return: acq, the acquisition (photons),
             bleached, the bleached datamap,
             datamap, the updated datamap,
             pixel_list, the pixel_list on which the acquisition was occuring, useful to figure out where the next
             acquisition should start
    """
    valid_actions = ["confocal", "sted"]
    # vérifier si action_selected est dans valid_actions, sinon lancer une erreur

    if action_selected == "confocal":
        pixel_list = generate_raster_pixel_list(frame_shape[0] * frame_shape[1], starting_pixel, frozen_datamap)
        pixel_list = pixel_list_filter(frozen_datamap, pixel_list, pxsize, datamap.pixelsize, output_empty=True)

        # Cut elements before the starting pixel from the list
        start_idx = pixel_list.index(tuple(starting_pixel))
        pixel_list = pixel_list[start_idx:]
        pixel_list = pixel_list[:microscope.pixel_bank]

    elif action_selected == "sted":
        pixel_list = generate_raster_pixel_list(microscope.pixel_bank, starting_pixel, frozen_datamap)
        pixel_list = pixel_list_filter(frozen_datamap, pixel_list, datamap.pixelsize, datamap.pixelsize,
                                       output_empty=True)

    acq, bleached, intensity_map = microscope.get_signal_and_bleach_fast(datamap, pxsize, pdt, p_ex, p_sted,
                                                                         acquired_intensity=intensity_map,
                                                                         pixel_list=pixel_list,  bleach=bleach,
                                                                         update=False, filter_bypass=True)

    if bleach:
        datamap.whole_datamap = numpy.copy(bleached)

    return acq, intensity_map, datamap, pixel_list


def action_execution_2(action_selected, frame_shape, starting_pixel, pxsize, datamap, frozen_datamap, microscope,
                       pdt, p_ex, p_sted, intensity_map, bleach, t_stack_idx):
    """
    *** This version exists because I am dumb ***
    *** This version is here to manage the sub_datamaps because the other doesn't. I need to resolve this :) ***
    Executes the selected action. Handles matching the starting_pixel with the number of pixels for which we can image.
    Combines this acquisition with the previously computed intensity_map in the case where a full scan was interupted
    by a flash, for example.
    :param action_selected: The selected action (for now, either a full confocal scan (at lower resolution) or a full
                            sted scan).
    :param frame_shape: The shape of the ROI
    :param starting_pixel: The pixel at which the scan starts
    :param pxsize: The acquisition pixel size
    :param datamap: The datamap being imaged
    :param frozen_datamap: A static version of the datamap roi, NOT SURE WHY THIS IS USED IN THE WAY IT IS
    :param microscope: The microscope imageing the datamap
    :param pdt: The pixel dwelltime (either scalar or array of size frame_shape)
    :param p_ex: The excitation power (either scalar or array of size frame_shape)
    :param p_sted: The STED power (either scalar or array of size frame_shape)
    :param intensity_map: The intensity map for the previous acquisition, in case it was interrupted
    :param bleach: Bool determining whether bleaching occurs or not
    :param t_stack_idx: The time step at which we are in our experiment
    :return: acq, the acquisition (photons),
             bleached, the bleached datamap,
             datamap, the updated datamap,
             pixel_list, the pixel_list on which the acquisition was occuring, useful to figure out where the next
             acquisition should start
    """
    valid_actions = ["confocal", "sted"]
    # vérifier si action_selected est dans valid_actions, sinon lancer une erreur

    if action_selected == "confocal":
        pixel_list = generate_raster_pixel_list(frame_shape[0] * frame_shape[1], starting_pixel, frozen_datamap)
        pixel_list = pixel_list_filter(frozen_datamap, pixel_list, pxsize, datamap.pixelsize, output_empty=True)

        # Cut elements before the starting pixel from the list
        start_idx = pixel_list.index(tuple(starting_pixel))
        pixel_list = pixel_list[start_idx:]
        pixel_list = pixel_list[:microscope.pixel_bank]

    elif action_selected == "sted":
        pixel_list = generate_raster_pixel_list(microscope.pixel_bank, starting_pixel, frozen_datamap)
        pixel_list = pixel_list_filter(frozen_datamap, pixel_list, datamap.pixelsize, datamap.pixelsize,
                                       output_empty=True)

    acq, bleached_dict, intensity_map = microscope.get_signal_and_bleach_fast_2(datamap, pxsize, pdt, p_ex, p_sted,
                                                                                acquired_intensity=intensity_map,
                                                                                pixel_list=pixel_list, bleach=bleach,
                                                                                update=True, filter_bypass=True,
                                                                                indices=t_stack_idx,
                                                                                raster_func=raster.raster_func_c_self_bleach_split)

    return acq, intensity_map, datamap, pixel_list


def action_execution_g(action_selected, frame_shape, starting_pixel, pxsize, datamap, frozen_datamap, microscope,
                       pdt, p_ex, p_sted, intensity_map, bleach, t_stack_idx):
    """
    *** This version exists because I am dumb ***
    *** This version is here to manage the sub_datamaps because the other doesn't. I need to resolve this :) ***
    Executes the selected action. Handles matching the starting_pixel with the number of pixels for which we can image.
    Combines this acquisition with the previously computed intensity_map in the case where a full scan was interupted
    by a flash, for example.
    :param action_selected: The selected action (for now, either a full confocal scan (at lower resolution) or a full
                            sted scan).
    :param frame_shape: The shape of the ROI
    :param starting_pixel: The pixel at which the scan starts
    :param pxsize: The acquisition pixel size
    :param datamap: The datamap being imaged
    :param frozen_datamap: A static version of the datamap roi, NOT SURE WHY THIS IS USED IN THE WAY IT IS
    :param microscope: The microscope imageing the datamap
    :param pdt: The pixel dwelltime (either scalar or array of size frame_shape)
    :param p_ex: The excitation power (either scalar or array of size frame_shape)
    :param p_sted: The STED power (either scalar or array of size frame_shape)
    :param intensity_map: The intensity map for the previous acquisition, in case it was interrupted
    :param bleach: Bool determining whether bleaching occurs or not
    :param t_stack_idx: The time step at which we are in our experiment
    :return: acq, the acquisition (photons),
             bleached, the bleached datamap,
             datamap, the updated datamap,
             pixel_list, the pixel_list on which the acquisition was occuring, useful to figure out where the next
             acquisition should start
    """
    valid_actions = ["confocal", "sted"]
    # vérifier si action_selected est dans valid_actions, sinon lancer une erreur

    if action_selected == "confocal":
        pixel_list = generate_raster_pixel_list(frame_shape[0] * frame_shape[1], starting_pixel, frozen_datamap)
        pixel_list = pixel_list_filter(frozen_datamap, pixel_list, pxsize, datamap.pixelsize, output_empty=True)

        # Cut elements before the starting pixel from the list
        start_idx = pixel_list.index(tuple(starting_pixel))
        pixel_list = pixel_list[start_idx:]
        pixel_list = pixel_list[:microscope.pixel_bank]

    elif action_selected == "sted":
        pixel_list = generate_raster_pixel_list(microscope.pixel_bank, starting_pixel, frozen_datamap)
        pixel_list = pixel_list_filter(frozen_datamap, pixel_list, datamap.pixelsize, datamap.pixelsize,
                                       output_empty=True)

    acq, bleached_dict, intensity_map = microscope.get_signal_and_bleach(datamap, pxsize, pdt, p_ex, p_sted,
                                                                         acquired_intensity=intensity_map,
                                                                         pixel_list=pixel_list, bleach=bleach,
                                                                         update=True, filter_bypass=True,
                                                                         indices=t_stack_idx)

    return acq, intensity_map, datamap, pixel_list

<<<<<<< HEAD

def make_path_sane(p):
    """Function to uniformly return a real, absolute filesystem path."""
    # ~/directory -> /home/user/directory
    p = os.path.expanduser(p)
    # A/.//B -> A/B
    p = os.path.normpath(p)
    # Resolve symbolic links
    p = os.path.realpath(p)
    # Ensure path is absolute
    p = os.path.abspath(p)
    return p
=======
class Experiment():
    """
    Implements an `Experiment` object that allows to store `Microscope` configurations,
    their respective `Datamap`, and their respective acquisition parameters.

    The `Experiment` object implements `acquire` and `acquire_all` methods. The
    `acquire_all` method allows multiprocessing. The `acquire_all` method should
    called within a `if __name__ == "__main__"` if multiprocessing is desired.
    """
    def __init__(self):
        self.microscopes = {}
        self.datamaps = {}
        self.params = {}

    def add(self, name, microscope, datamap, params):
        """
        Adds a microscope and its corresponding datamap to the experiment

        :param name: A `str` of the name of the microscope
        :param microscope: A `Microscope` object
        :param datamap: A `Datamap` object
        :param datamap: A `dict` of the parameters
        """
        self.microscopes[name] = microscope
        self.datamaps[name] = datamap
        self.params[name] = params

    def acquire(self, name, num_acquisition, bleach=True, verbose=False):
        """
        Acquires from a specific microscope

        :param name: A `str` of the name of the microscope
        :param num_acquisition: An `int` of the number of acquired frames
        :param bleach: A `bool` whether to bleach the sample

        :returns : A `str` of the name of the microscope
                   A `dict` of the history
        """
        history = {
            "acquisition" : numpy.zeros((num_acquisition, *self.datamaps[name].sub_datamaps_dict["base"][self.datamaps[name].roi].shape)),
            "datamap" : numpy.zeros((num_acquisition, *self.datamaps[name].sub_datamaps_dict["base"][self.datamaps[name].roi].shape)),
            "bleached" : numpy.zeros((num_acquisition, *self.datamaps[name].sub_datamaps_dict["base"][self.datamaps[name].roi].shape)),
            "other" : numpy.ones((num_acquisition, *self.datamaps[name].sub_datamaps_dict["base"][self.datamaps[name].roi].shape))
        }
        if verbose: print("[----] Acquisition started! {}".format(name))
        for i in trange(num_acquisition, leave=False):
            history["datamap"][i] = self.datamaps[name].whole_datamap[self.datamaps[name].roi]
            acquisition, bleached, other = self.microscopes[name].get_signal_and_bleach(self.datamaps[name], self.datamaps[name].pixelsize, **self.params[name],
                                                                                bleach=bleach, update=True)
            history["acquisition"][i] = acquisition
            history["bleached"][i] = bleached["base"][self.datamaps[name].roi]
            history["other"][i] = other
        if verbose: print("[----] Acquisition done! {}".format(name))
        return name, history

    def acquire_all(self, num_acquisition, bleach=True, processes=0):
        """
        Acquires from all microsopes. This

        :param experiment: An `Experiment` object from which to acquire all
        :param num_acquisition: An `int` of the number of acquired frames
        :param bleach: A `bool` whether to bleach the sample
        :param processes: An `int` of the number of processes to use in `multiprocessing`

        :returns : A `dict` of the history for each microscope
        """
        history = {}
        if processes:
            def log_callback(data):
                name, hist = data
                history[name] = hist
            pool = multiprocessing.Pool(processes=processes)
            calls = [pool.apply_async(self.acquire, kwds={"name":name, "num_acquisition":num_acquisition, "bleach":bleach, "verbose":True}, callback=log_callback)
                        for name in self.microscopes.keys()]
            pool.close()
            pool.join()
            for c in calls: c.get()
        else:
            for name in self.microscopes.keys():
                name, out = self.acquire(name=name, num_acquisition=num_acquisition, bleach=bleach)
                history[name] = out
        return history
>>>>>>> 7f1041b7
<|MERGE_RESOLUTION|>--- conflicted
+++ resolved
@@ -15,11 +15,7 @@
 import random
 import warnings
 import tifffile
-<<<<<<< HEAD
 import os
-=======
-import multiprocessing
->>>>>>> 7f1041b7
 
 # import mis par BT pour des tests :)
 from matplotlib import pyplot
@@ -1513,8 +1509,6 @@
 
     return acq, intensity_map, datamap, pixel_list
 
-<<<<<<< HEAD
-
 def make_path_sane(p):
     """Function to uniformly return a real, absolute filesystem path."""
     # ~/directory -> /home/user/directory
@@ -1525,88 +1519,4 @@
     p = os.path.realpath(p)
     # Ensure path is absolute
     p = os.path.abspath(p)
-    return p
-=======
-class Experiment():
-    """
-    Implements an `Experiment` object that allows to store `Microscope` configurations,
-    their respective `Datamap`, and their respective acquisition parameters.
-
-    The `Experiment` object implements `acquire` and `acquire_all` methods. The
-    `acquire_all` method allows multiprocessing. The `acquire_all` method should
-    called within a `if __name__ == "__main__"` if multiprocessing is desired.
-    """
-    def __init__(self):
-        self.microscopes = {}
-        self.datamaps = {}
-        self.params = {}
-
-    def add(self, name, microscope, datamap, params):
-        """
-        Adds a microscope and its corresponding datamap to the experiment
-
-        :param name: A `str` of the name of the microscope
-        :param microscope: A `Microscope` object
-        :param datamap: A `Datamap` object
-        :param datamap: A `dict` of the parameters
-        """
-        self.microscopes[name] = microscope
-        self.datamaps[name] = datamap
-        self.params[name] = params
-
-    def acquire(self, name, num_acquisition, bleach=True, verbose=False):
-        """
-        Acquires from a specific microscope
-
-        :param name: A `str` of the name of the microscope
-        :param num_acquisition: An `int` of the number of acquired frames
-        :param bleach: A `bool` whether to bleach the sample
-
-        :returns : A `str` of the name of the microscope
-                   A `dict` of the history
-        """
-        history = {
-            "acquisition" : numpy.zeros((num_acquisition, *self.datamaps[name].sub_datamaps_dict["base"][self.datamaps[name].roi].shape)),
-            "datamap" : numpy.zeros((num_acquisition, *self.datamaps[name].sub_datamaps_dict["base"][self.datamaps[name].roi].shape)),
-            "bleached" : numpy.zeros((num_acquisition, *self.datamaps[name].sub_datamaps_dict["base"][self.datamaps[name].roi].shape)),
-            "other" : numpy.ones((num_acquisition, *self.datamaps[name].sub_datamaps_dict["base"][self.datamaps[name].roi].shape))
-        }
-        if verbose: print("[----] Acquisition started! {}".format(name))
-        for i in trange(num_acquisition, leave=False):
-            history["datamap"][i] = self.datamaps[name].whole_datamap[self.datamaps[name].roi]
-            acquisition, bleached, other = self.microscopes[name].get_signal_and_bleach(self.datamaps[name], self.datamaps[name].pixelsize, **self.params[name],
-                                                                                bleach=bleach, update=True)
-            history["acquisition"][i] = acquisition
-            history["bleached"][i] = bleached["base"][self.datamaps[name].roi]
-            history["other"][i] = other
-        if verbose: print("[----] Acquisition done! {}".format(name))
-        return name, history
-
-    def acquire_all(self, num_acquisition, bleach=True, processes=0):
-        """
-        Acquires from all microsopes. This
-
-        :param experiment: An `Experiment` object from which to acquire all
-        :param num_acquisition: An `int` of the number of acquired frames
-        :param bleach: A `bool` whether to bleach the sample
-        :param processes: An `int` of the number of processes to use in `multiprocessing`
-
-        :returns : A `dict` of the history for each microscope
-        """
-        history = {}
-        if processes:
-            def log_callback(data):
-                name, hist = data
-                history[name] = hist
-            pool = multiprocessing.Pool(processes=processes)
-            calls = [pool.apply_async(self.acquire, kwds={"name":name, "num_acquisition":num_acquisition, "bleach":bleach, "verbose":True}, callback=log_callback)
-                        for name in self.microscopes.keys()]
-            pool.close()
-            pool.join()
-            for c in calls: c.get()
-        else:
-            for name in self.microscopes.keys():
-                name, out = self.acquire(name=name, num_acquisition=num_acquisition, bleach=bleach)
-                history[name] = out
-        return history
->>>>>>> 7f1041b7
+    return p